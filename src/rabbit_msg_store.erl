%%   The contents of this file are subject to the Mozilla Public License
%%   Version 1.1 (the "License"); you may not use this file except in
%%   compliance with the License. You may obtain a copy of the License at
%%   http://www.mozilla.org/MPL/
%%
%%   Software distributed under the License is distributed on an "AS IS"
%%   basis, WITHOUT WARRANTY OF ANY KIND, either express or implied. See the
%%   License for the specific language governing rights and limitations
%%   under the License.
%%
%%   The Original Code is RabbitMQ.
%%
%%   The Initial Developers of the Original Code are LShift Ltd,
%%   Cohesive Financial Technologies LLC, and Rabbit Technologies Ltd.
%%
%%   Portions created before 22-Nov-2008 00:00:00 GMT by LShift Ltd,
%%   Cohesive Financial Technologies LLC, or Rabbit Technologies Ltd
%%   are Copyright (C) 2007-2008 LShift Ltd, Cohesive Financial
%%   Technologies LLC, and Rabbit Technologies Ltd.
%%
%%   Portions created by LShift Ltd are Copyright (C) 2007-2010 LShift
%%   Ltd. Portions created by Cohesive Financial Technologies LLC are
%%   Copyright (C) 2007-2010 Cohesive Financial Technologies
%%   LLC. Portions created by Rabbit Technologies Ltd are Copyright
%%   (C) 2007-2010 Rabbit Technologies Ltd.
%%
%%   All Rights Reserved.
%%
%%   Contributor(s): ______________________________________.
%%

-module(rabbit_msg_store).

-behaviour(gen_server2).

-export([start_link/4, successfully_recovered_state/1,
<<<<<<< HEAD
         client_init/3, client_terminate/2, client_delete_and_terminate/3,
         write/4, read/3, contains/2, remove/2, release/2, sync/3]).
=======
         client_init/2, client_terminate/1, client_delete_and_terminate/1,
         client_ref/1,
         write/3, read/2, contains/2, remove/2, release/2, sync/3]).
>>>>>>> 0a57389f

-export([sync/1, set_maximum_since_use/2,
         has_readers/2, combine_files/3, delete_file/2]). %% internal

-export([init/1, handle_call/3, handle_cast/2, handle_info/2,
         terminate/2, code_change/3, prioritise_call/3, prioritise_cast/2]).

%%----------------------------------------------------------------------------

-include("rabbit_msg_store.hrl").

-define(SYNC_INTERVAL,  5).   %% milliseconds
-define(CLEAN_FILENAME, "clean.dot").
-define(FILE_SUMMARY_FILENAME, "file_summary.ets").

-define(BINARY_MODE,     [raw, binary]).
-define(READ_MODE,       [read]).
-define(READ_AHEAD_MODE, [read_ahead | ?READ_MODE]).
-define(WRITE_MODE,      [write]).

-define(FILE_EXTENSION,        ".rdq").
-define(FILE_EXTENSION_TMP,    ".rdt").

-define(HANDLE_CACHE_BUFFER_SIZE, 1048576). %% 1MB

%%----------------------------------------------------------------------------

-record(msstate,
        { dir,                    %% store directory
          index_module,           %% the module for index ops
          index_state,            %% where are messages?
          current_file,           %% current file name as number
          current_file_handle,    %% current file handle since the last fsync?
          file_handle_cache,      %% file handle cache
          on_sync,                %% pending sync requests
          sync_timer_ref,         %% TRef for our interval timer
          sum_valid_data,         %% sum of valid data in all files
          sum_file_size,          %% sum of file sizes
          pending_gc_completion,  %% things to do once GC completes
          gc_pid,                 %% pid of our GC
          file_handles_ets,       %% tid of the shared file handles table
          file_summary_ets,       %% tid of the file summary table
          dedup_cache_ets,        %% tid of dedup cache table
          cur_file_cache_ets,     %% tid of current file cache table
          client_refs,            %% set of references of all registered clients
          successfully_recovered, %% boolean: did we recover state?
          file_size_limit,        %% how big are our files allowed to get?
          client_ondisk_callback, %% client ref to callback function mapping
          cref_to_guids           %% client ref to synced messages mapping
         }).

-record(client_msstate,
        { server,
          client_ref,
          file_handle_cache,
          index_state,
          index_module,
          dir,
          gc_pid,
          file_handles_ets,
          file_summary_ets,
          dedup_cache_ets,
          cur_file_cache_ets,
          client_ref
         }).

-record(file_summary,
        {file, valid_total_size, left, right, file_size, locked, readers}).

-record(gc_state,
        { dir,
          index_module,
          index_state,
          file_summary_ets,
          msg_store
        }).

%%----------------------------------------------------------------------------

-ifdef(use_specs).

-export_type([gc_state/0, file_num/0]).

-opaque(gc_state() :: #gc_state { dir              :: file:filename(),
                                  index_module     :: atom(),
                                  index_state      :: any(),
                                  file_summary_ets :: ets:tid(),
                                  msg_store        :: server()
                                }).

-type(server() :: pid() | atom()).
-type(client_ref() :: binary()).
-type(file_num() :: non_neg_integer()).
-type(client_msstate() :: #client_msstate {
                      server             :: server(),
                      client_ref         :: client_ref(),
                      file_handle_cache  :: dict:dictionary(),
                      index_state        :: any(),
                      index_module       :: atom(),
                      dir                :: file:filename(),
                      gc_pid             :: pid(),
                      file_handles_ets   :: ets:tid(),
                      file_summary_ets   :: ets:tid(),
                      dedup_cache_ets    :: ets:tid(),
                      cur_file_cache_ets :: ets:tid(),
                      client_ref         :: rabbit_guid:guid()}).
-type(startup_fun_state() ::
        {(fun ((A) -> 'finished' | {rabbit_guid:guid(), non_neg_integer(), A})),
         A}).
-type(guid_fun() :: fun (([rabbit_guid:guid()]) -> any())).

-spec(start_link/4 ::
        (atom(), file:filename(), [binary()] | 'undefined',
         startup_fun_state()) -> rabbit_types:ok_pid_or_error()).
-spec(successfully_recovered_state/1 :: (server()) -> boolean()).
<<<<<<< HEAD
-spec(client_init/3 :: (server(), rabbit_guid:guid(), guid_fun()) -> client_msstate()).
-spec(client_terminate/2 :: (client_msstate(), server()) -> 'ok').
-spec(client_delete_and_terminate/3 ::
        (client_msstate(), server(), binary()) -> 'ok').
-spec(write/4 :: (server(), rabbit_guid:guid(), msg(), client_msstate()) ->
                      rabbit_types:ok(client_msstate())).
-spec(read/3 :: (server(), rabbit_guid:guid(), client_msstate()) ->
                     {rabbit_types:ok(msg()) | 'not_found', client_msstate()}).
-spec(contains/2 :: (server(), rabbit_guid:guid()) -> boolean()).
-spec(remove/2 :: (server(), [rabbit_guid:guid()]) -> 'ok').
-spec(release/2 :: (server(), [rabbit_guid:guid()]) -> 'ok').
-spec(sync/3 :: (server(), [rabbit_guid:guid()], fun (() -> any())) -> 'ok').
=======
-spec(client_init/2 :: (server(), client_ref()) -> client_msstate()).
-spec(client_terminate/1 :: (client_msstate()) -> 'ok').
-spec(client_delete_and_terminate/1 :: (client_msstate()) -> 'ok').
-spec(client_ref/1 :: (client_msstate()) -> client_ref()).
-spec(write/3 :: (rabbit_guid:guid(), msg(), client_msstate()) -> 'ok').
-spec(read/2 :: (rabbit_guid:guid(), client_msstate()) ->
             {rabbit_types:ok(msg()) | 'not_found', client_msstate()}).
-spec(contains/2 :: (rabbit_guid:guid(), client_msstate()) -> boolean()).
-spec(remove/2 :: ([rabbit_guid:guid()], client_msstate()) -> 'ok').
-spec(release/2 :: ([rabbit_guid:guid()], client_msstate()) -> 'ok').
-spec(sync/3 :: ([rabbit_guid:guid()], fun (() -> any()), client_msstate()) ->
             'ok').
>>>>>>> 0a57389f

-spec(sync/1 :: (server()) -> 'ok').
-spec(set_maximum_since_use/2 :: (server(), non_neg_integer()) -> 'ok').
-spec(has_readers/2 :: (non_neg_integer(), gc_state()) -> boolean()).
-spec(combine_files/3 :: (non_neg_integer(), non_neg_integer(), gc_state()) ->
                              non_neg_integer()).
-spec(delete_file/2 :: (non_neg_integer(), gc_state()) -> non_neg_integer()).

-endif.

%%----------------------------------------------------------------------------

%% We run GC whenever (garbage / sum_file_size) > ?GARBAGE_FRACTION
%% It is not recommended to set this to < 0.5
-define(GARBAGE_FRACTION,      0.5).

%% The components:
%%
%% Index: this is a mapping from Guid to #msg_location{}:
%%        {Guid, RefCount, File, Offset, TotalSize}
%%        By default, it's in ets, but it's also pluggable.
%% FileSummary: this is an ets table which maps File to #file_summary{}:
%%        {File, ValidTotalSize, Left, Right, FileSize, Locked, Readers}
%%
%% The basic idea is that messages are appended to the current file up
%% until that file becomes too big (> file_size_limit). At that point,
%% the file is closed and a new file is created on the _right_ of the
%% old file which is used for new messages. Files are named
%% numerically ascending, thus the file with the lowest name is the
%% eldest file.
%%
%% We need to keep track of which messages are in which files (this is
%% the Index); how much useful data is in each file and which files
%% are on the left and right of each other. This is the purpose of the
%% FileSummary ets table.
%%
%% As messages are removed from files, holes appear in these
%% files. The field ValidTotalSize contains the total amount of useful
%% data left in the file. This is needed for garbage collection.
%%
%% When we discover that a file is now empty, we delete it. When we
%% discover that it can be combined with the useful data in either its
%% left or right neighbour, and overall, across all the files, we have
%% ((the amount of garbage) / (the sum of all file sizes)) >
%% ?GARBAGE_FRACTION, we start a garbage collection run concurrently,
%% which will compact the two files together. This keeps disk
%% utilisation high and aids performance. We deliberately do this
%% lazily in order to prevent doing GC on files which are soon to be
%% emptied (and hence deleted) soon.
%%
%% Given the compaction between two files, the left file (i.e. elder
%% file) is considered the ultimate destination for the good data in
%% the right file. If necessary, the good data in the left file which
%% is fragmented throughout the file is written out to a temporary
%% file, then read back in to form a contiguous chunk of good data at
%% the start of the left file. Thus the left file is garbage collected
%% and compacted. Then the good data from the right file is copied
%% onto the end of the left file. Index and FileSummary tables are
%% updated.
%%
%% On non-clean startup, we scan the files we discover, dealing with
%% the possibilites of a crash having occured during a compaction
%% (this consists of tidyup - the compaction is deliberately designed
%% such that data is duplicated on disk rather than risking it being
%% lost), and rebuild the FileSummary ets table and Index.
%%
%% So, with this design, messages move to the left. Eventually, they
%% should end up in a contiguous block on the left and are then never
%% rewritten. But this isn't quite the case. If in a file there is one
%% message that is being ignored, for some reason, and messages in the
%% file to the right and in the current block are being read all the
%% time then it will repeatedly be the case that the good data from
%% both files can be combined and will be written out to a new
%% file. Whenever this happens, our shunned message will be rewritten.
%%
%% So, provided that we combine messages in the right order,
%% (i.e. left file, bottom to top, right file, bottom to top),
%% eventually our shunned message will end up at the bottom of the
%% left file. The compaction/combining algorithm is smart enough to
%% read in good data from the left file that is scattered throughout
%% (i.e. C and D in the below diagram), then truncate the file to just
%% above B (i.e. truncate to the limit of the good contiguous region
%% at the start of the file), then write C and D on top and then write
%% E, F and G from the right file on top. Thus contiguous blocks of
%% good data at the bottom of files are not rewritten.
%%
%% +-------+    +-------+         +-------+
%% |   X   |    |   G   |         |   G   |
%% +-------+    +-------+         +-------+
%% |   D   |    |   X   |         |   F   |
%% +-------+    +-------+         +-------+
%% |   X   |    |   X   |         |   E   |
%% +-------+    +-------+         +-------+
%% |   C   |    |   F   |   ===>  |   D   |
%% +-------+    +-------+         +-------+
%% |   X   |    |   X   |         |   C   |
%% +-------+    +-------+         +-------+
%% |   B   |    |   X   |         |   B   |
%% +-------+    +-------+         +-------+
%% |   A   |    |   E   |         |   A   |
%% +-------+    +-------+         +-------+
%%   left         right             left
%%
%% From this reasoning, we do have a bound on the number of times the
%% message is rewritten. From when it is inserted, there can be no
%% files inserted between it and the head of the queue, and the worst
%% case is that everytime it is rewritten, it moves one position lower
%% in the file (for it to stay at the same position requires that
%% there are no holes beneath it, which means truncate would be used
%% and so it would not be rewritten at all). Thus this seems to
%% suggest the limit is the number of messages ahead of it in the
%% queue, though it's likely that that's pessimistic, given the
%% requirements for compaction/combination of files.
%%
%% The other property is that we have is the bound on the lowest
%% utilisation, which should be 50% - worst case is that all files are
%% fractionally over half full and can't be combined (equivalent is
%% alternating full files and files with only one tiny message in
%% them).
%%
%% Messages are reference-counted. When a message with the same guid
%% is written several times we only store it once, and only remove it
%% from the store when it has been removed the same number of times.
%%
%% The reference counts do not persist. Therefore the initialisation
%% function must be provided with a generator that produces ref count
%% deltas for all recovered messages. This is only used on startup
%% when the shutdown was non-clean.
%%
%% Read messages with a reference count greater than one are entered
%% into a message cache. The purpose of the cache is not especially
%% performance, though it can help there too, but prevention of memory
%% explosion. It ensures that as messages with a high reference count
%% are read from several processes they are read back as the same
%% binary object rather than multiples of identical binary
%% objects.
%%
%% Reads can be performed directly by clients without calling to the
%% server. This is safe because multiple file handles can be used to
%% read files. However, locking is used by the concurrent GC to make
%% sure that reads are not attempted from files which are in the
%% process of being garbage collected.
%%
%% The server automatically defers reads, removes and contains calls
%% that occur which refer to files which are currently being
%% GC'd. Contains calls are only deferred in order to ensure they do
%% not overtake removes.
%%
%% The current file to which messages are being written has a
%% write-back cache. This is written to immediately by clients and can
%% be read from by clients too. This means that there are only ever
%% writes made to the current file, thus eliminating delays due to
%% flushing write buffers in order to be able to safely read from the
%% current file. The one exception to this is that on start up, the
%% cache is not populated with msgs found in the current file, and
%% thus in this case only, reads may have to come from the file
%% itself. The effect of this is that even if the msg_store process is
%% heavily overloaded, clients can still write and read messages with
%% very low latency and not block at all.
%%
%% For notes on Clean Shutdown and startup, see documentation in
%% variable_queue.

%%----------------------------------------------------------------------------
%% public API
%%----------------------------------------------------------------------------

start_link(Server, Dir, ClientRefs, StartupFunState) ->
    gen_server2:start_link({local, Server}, ?MODULE,
                           [Server, Dir, ClientRefs, StartupFunState],
                           [{timeout, infinity}]).

successfully_recovered_state(Server) ->
    gen_server2:call(Server, successfully_recovered_state, infinity).

client_init(Server, Ref, MsgOnDiskFun) ->
    {IState, IModule, Dir, GCPid,
     FileHandlesEts, FileSummaryEts, DedupCacheEts, CurFileCacheEts} =
<<<<<<< HEAD
        gen_server2:call(Server, {new_client_state, Ref, MsgOnDiskFun},
                         infinity),
    #client_msstate { file_handle_cache  = dict:new(),
=======
        gen_server2:call(Server, {new_client_state, Ref}, infinity),
    #client_msstate { server             = Server,
                      client_ref         = Ref,
                      file_handle_cache  = dict:new(),
>>>>>>> 0a57389f
                      index_state        = IState,
                      index_module       = IModule,
                      dir                = Dir,
                      gc_pid             = GCPid,
                      file_handles_ets   = FileHandlesEts,
                      file_summary_ets   = FileSummaryEts,
                      dedup_cache_ets    = DedupCacheEts,
                      cur_file_cache_ets = CurFileCacheEts,
                      client_ref         = Ref }.

client_terminate(CState) ->
    close_all_handles(CState),
<<<<<<< HEAD
    ok = gen_server2:call(Server, {client_terminate, CState}, infinity).
=======
    ok = server_call(CState, client_terminate).
>>>>>>> 0a57389f

client_delete_and_terminate(CState = #client_msstate { client_ref = Ref }) ->
    close_all_handles(CState),
    ok = server_cast(CState, {client_delete, Ref}).

<<<<<<< HEAD
write(Server, Guid, Msg,
      CState = #client_msstate { cur_file_cache_ets = CurFileCacheEts,
                                 client_ref         = CRef }) ->
    ok = update_msg_cache(CurFileCacheEts, Guid, Msg),
    {gen_server2:cast(Server, {write, CRef, Guid}), CState}.
=======
client_ref(#client_msstate { client_ref = Ref }) -> Ref.

write(Guid, Msg,
      CState = #client_msstate { cur_file_cache_ets = CurFileCacheEts }) ->
    ok = update_msg_cache(CurFileCacheEts, Guid, Msg),
    ok = server_cast(CState, {write, Guid}).
>>>>>>> 0a57389f

read(Guid,
     CState = #client_msstate { dedup_cache_ets    = DedupCacheEts,
                                cur_file_cache_ets = CurFileCacheEts }) ->
    %% 1. Check the dedup cache
    case fetch_and_increment_cache(DedupCacheEts, Guid) of
        not_found ->
            %% 2. Check the cur file cache
            case ets:lookup(CurFileCacheEts, Guid) of
                [] ->
                    Defer = fun() ->
                                    {server_call(CState, {read, Guid}), CState}
                            end,
                    case index_lookup_positive_ref_count(Guid, CState) of
                        not_found   -> Defer();
                        MsgLocation -> client_read1(MsgLocation, Defer, CState)
                    end;
                [{Guid, Msg, _CacheRefCount}] ->
                    %% Although we've found it, we don't know the
                    %% refcount, so can't insert into dedup cache
                    {{ok, Msg}, CState}
            end;
        Msg ->
            {{ok, Msg}, CState}
    end.

contains(Guid, CState) -> server_call(CState, {contains, Guid}).
remove([],    _CState) -> ok;
remove(Guids,  CState) -> server_cast(CState, {remove, Guids}).
release([],   _CState) -> ok;
release(Guids, CState) -> server_cast(CState, {release, Guids}).
sync(Guids, K, CState) -> server_cast(CState, {sync, Guids, K}).

sync(Server) ->
    gen_server2:cast(Server, sync).

set_maximum_since_use(Server, Age) ->
    gen_server2:cast(Server, {set_maximum_since_use, Age}).

%%----------------------------------------------------------------------------
%% Client-side-only helpers
%%----------------------------------------------------------------------------

server_call(#client_msstate { server = Server }, Msg) ->
    gen_server2:call(Server, Msg, infinity).

server_cast(#client_msstate { server = Server }, Msg) ->
    gen_server2:cast(Server, Msg).

client_read1(#msg_location { guid = Guid, file = File } = MsgLocation, Defer,
             CState = #client_msstate { file_summary_ets = FileSummaryEts }) ->
    case ets:lookup(FileSummaryEts, File) of
        [] -> %% File has been GC'd and no longer exists. Go around again.
            read(Guid, CState);
        [#file_summary { locked = Locked, right = Right }] ->
            client_read2(Locked, Right, MsgLocation, Defer, CState)
    end.

client_read2(false, undefined, _MsgLocation, Defer, _CState) ->
    %% Although we've already checked both caches and not found the
    %% message there, the message is apparently in the
    %% current_file. We can only arrive here if we are trying to read
    %% a message which we have not written, which is very odd, so just
    %% defer.
    %%
    %% OR, on startup, the cur_file_cache is not populated with the
    %% contents of the current file, thus reads from the current file
    %% will end up here and will need to be deferred.
    Defer();
client_read2(true, _Right, _MsgLocation, Defer, _CState) ->
    %% Of course, in the mean time, the GC could have run and our msg
    %% is actually in a different file, unlocked. However, defering is
    %% the safest and simplest thing to do.
    Defer();
client_read2(false, _Right,
             MsgLocation = #msg_location { guid = Guid, file = File },
             Defer,
             CState = #client_msstate { file_summary_ets = FileSummaryEts }) ->
    %% It's entirely possible that everything we're doing from here on
    %% is for the wrong file, or a non-existent file, as a GC may have
    %% finished.
    safe_ets_update_counter(
      FileSummaryEts, File, {#file_summary.readers, +1},
      fun (_) -> client_read3(MsgLocation, Defer, CState) end,
      fun () -> read(Guid, CState) end).

client_read3(#msg_location { guid = Guid, file = File }, Defer,
             CState = #client_msstate { file_handles_ets = FileHandlesEts,
                                        file_summary_ets = FileSummaryEts,
                                        dedup_cache_ets  = DedupCacheEts,
                                        gc_pid           = GCPid }) ->
    Release =
        fun() -> ok = case ets:update_counter(FileSummaryEts, File,
                                              {#file_summary.readers, -1}) of
                          0 -> case ets:lookup(FileSummaryEts, File) of
                                   [#file_summary { locked = true }] ->
                                       rabbit_msg_store_gc:no_readers(
                                         GCPid, File);
                                   _ -> ok
                               end;
                          _ -> ok
                      end
        end,
    %% If a GC involving the file hasn't already started, it won't
    %% start now. Need to check again to see if we've been locked in
    %% the meantime, between lookup and update_counter (thus GC
    %% started before our +1. In fact, it could have finished by now
    %% too).
    case ets:lookup(FileSummaryEts, File) of
        [] -> %% GC has deleted our file, just go round again.
            read(Guid, CState);
        [#file_summary { locked = true }] ->
            %% If we get a badarg here, then the GC has finished and
            %% deleted our file. Try going around again. Otherwise,
            %% just defer.
            %%
            %% badarg scenario: we lookup, msg_store locks, GC starts,
            %% GC ends, we +1 readers, msg_store ets:deletes (and
            %% unlocks the dest)
            try Release(),
                Defer()
            catch error:badarg -> read(Guid, CState)
            end;
        [#file_summary { locked = false }] ->
            %% Ok, we're definitely safe to continue - a GC involving
            %% the file cannot start up now, and isn't running, so
            %% nothing will tell us from now on to close the handle if
            %% it's already open.
            %%
            %% Finally, we need to recheck that the msg is still at
            %% the same place - it's possible an entire GC ran between
            %% us doing the lookup and the +1 on the readers. (Same as
            %% badarg scenario above, but we don't have a missing file
            %% - we just have the /wrong/ file).
            case index_lookup(Guid, CState) of
                #msg_location { file = File } = MsgLocation ->
                    %% Still the same file.
                    mark_handle_open(FileHandlesEts, File),

                    CState1 = close_all_indicated(CState),
                    {Msg, CState2} = %% This will never be the current file
                        read_from_disk(MsgLocation, CState1, DedupCacheEts),
                    Release(), %% this MUST NOT fail with badarg
                    {{ok, Msg}, CState2};
                #msg_location {} = MsgLocation -> %% different file!
                    Release(), %% this MUST NOT fail with badarg
                    client_read1(MsgLocation, Defer, CState);
                not_found -> %% it seems not to exist. Defer, just to be sure.
                    try Release() %% this can badarg, same as locked case, above
                    catch error:badarg -> ok
                    end,
                    Defer()
            end
    end.

clear_client_callback(CRef,
                      State = #msstate { client_ondisk_callback = CODC,
                                         cref_to_guids          = CTG }) ->
    State #msstate { client_ondisk_callback = dict:erase(CRef, CODC),
                     cref_to_guids          = dict:erase(CRef, CTG)}.


%%----------------------------------------------------------------------------
%% gen_server callbacks
%%----------------------------------------------------------------------------

init([Server, BaseDir, ClientRefs, StartupFunState]) ->
    process_flag(trap_exit, true),

    ok = file_handle_cache:register_callback(?MODULE, set_maximum_since_use,
                                             [self()]),

    Dir = filename:join(BaseDir, atom_to_list(Server)),

    {ok, IndexModule} = application:get_env(msg_store_index_module),
    rabbit_log:info("~w: using ~p to provide index~n", [Server, IndexModule]),

    AttemptFileSummaryRecovery =
        case ClientRefs of
            undefined -> ok = rabbit_misc:recursive_delete([Dir]),
                         ok = filelib:ensure_dir(filename:join(Dir, "nothing")),
                         false;
            _         -> ok = filelib:ensure_dir(filename:join(Dir, "nothing")),
                         recover_crashed_compactions(Dir)
        end,

    %% if we found crashed compactions we trust neither the
    %% file_summary nor the location index. Note the file_summary is
    %% left empty here if it can't be recovered.
    {FileSummaryRecovered, FileSummaryEts} =
        recover_file_summary(AttemptFileSummaryRecovery, Dir),

    {CleanShutdown, IndexState, ClientRefs1} =
        recover_index_and_client_refs(IndexModule, FileSummaryRecovered,
                                      ClientRefs, Dir, Server),
    %% CleanShutdown => msg location index and file_summary both
    %% recovered correctly.
    true = case {FileSummaryRecovered, CleanShutdown} of
               {true, false} -> ets:delete_all_objects(FileSummaryEts);
               _             -> true
           end,
    %% CleanShutdown <=> msg location index and file_summary both
    %% recovered correctly.

    DedupCacheEts   = ets:new(rabbit_msg_store_dedup_cache, [set, public]),
    FileHandlesEts  = ets:new(rabbit_msg_store_shared_file_handles,
                              [ordered_set, public]),
    CurFileCacheEts = ets:new(rabbit_msg_store_cur_file, [set, public]),

    {ok, FileSizeLimit} = application:get_env(msg_store_file_size_limit),

    State = #msstate { dir                    = Dir,
                       index_module           = IndexModule,
                       index_state            = IndexState,
                       current_file           = 0,
                       current_file_handle    = undefined,
                       file_handle_cache      = dict:new(),
                       on_sync                = [],
                       sync_timer_ref         = undefined,
                       sum_valid_data         = 0,
                       sum_file_size          = 0,
                       pending_gc_completion  = orddict:new(),
                       gc_pid                 = undefined,
                       file_handles_ets       = FileHandlesEts,
                       file_summary_ets       = FileSummaryEts,
                       dedup_cache_ets        = DedupCacheEts,
                       cur_file_cache_ets     = CurFileCacheEts,
                       client_refs            = ClientRefs1,
                       successfully_recovered = CleanShutdown,
                       file_size_limit        = FileSizeLimit,
                       client_ondisk_callback = dict:new(),
                       cref_to_guids          = dict:new()
                      },

    %% If we didn't recover the msg location index then we need to
    %% rebuild it now.
    {Offset, State1 = #msstate { current_file = CurFile }} =
        build_index(CleanShutdown, StartupFunState, State),

    %% read is only needed so that we can seek
    {ok, CurHdl} = open_file(Dir, filenum_to_name(CurFile),
                             [read | ?WRITE_MODE]),
    {ok, Offset} = file_handle_cache:position(CurHdl, Offset),
    ok = file_handle_cache:truncate(CurHdl),

    {ok, GCPid} = rabbit_msg_store_gc:start_link(
                    #gc_state { dir              = Dir,
                                index_module     = IndexModule,
                                index_state      = IndexState,
                                file_summary_ets = FileSummaryEts,
                                msg_store        = self()
                              }),

    {ok, maybe_compact(
           State1 #msstate { current_file_handle = CurHdl, gc_pid = GCPid }),
     hibernate,
     {backoff, ?HIBERNATE_AFTER_MIN, ?HIBERNATE_AFTER_MIN, ?DESIRED_HIBERNATE}}.

prioritise_call(Msg, _From, _State) ->
    case Msg of
        successfully_recovered_state    -> 7;
        {new_client_state, _Ref, _MODC} -> 7;
        {read, _Guid}                   -> 2;
        _                               -> 0
    end.

prioritise_cast(Msg, _State) ->
    case Msg of
        sync                                               -> 8;
        {combine_files, _Source, _Destination, _Reclaimed} -> 8;
        {delete_file, _File, _Reclaimed}                   -> 8;
        {set_maximum_since_use, _Age}                      -> 8;
        _                                                  -> 0
    end.

handle_call(successfully_recovered_state, _From, State) ->
    reply(State #msstate.successfully_recovered, State);

handle_call({new_client_state, CRef, Callback}, _From,
            State = #msstate { dir                    = Dir,
                               index_state            = IndexState,
                               index_module           = IndexModule,
                               file_handles_ets       = FileHandlesEts,
                               file_summary_ets       = FileSummaryEts,
                               dedup_cache_ets        = DedupCacheEts,
                               cur_file_cache_ets     = CurFileCacheEts,
                               client_refs            = ClientRefs,
                               client_ondisk_callback = CODC,
                               gc_pid                 = GCPid }) ->
    CODC1 = case Callback of
                undefined -> CODC;
                _         -> dict:store(CRef, Callback, CODC)
            end,
    reply({IndexState, IndexModule, Dir, GCPid,
           FileHandlesEts, FileSummaryEts, DedupCacheEts, CurFileCacheEts},
          State #msstate { client_refs = sets:add_element(CRef, ClientRefs),
                           client_ondisk_callback = CODC1 });

handle_call({client_terminate, #client_msstate { client_ref = CRef }}, _From,
            State) ->
    reply(ok, clear_client_callback(CRef, State));

handle_call({read, Guid}, From, State) ->
    State1 = read_message(Guid, From, State),
    noreply(State1);

handle_call({contains, Guid}, From, State) ->
    State1 = contains_message(Guid, From, State),
    noreply(State1).

handle_cast({client_delete, CRef},
            State = #msstate { client_refs = ClientRefs }) ->
    State1 = clear_client_callback(CRef, State),
    noreply(State1 #msstate {
              client_refs = sets:del_element(CRef, ClientRefs) });

handle_cast({write, CRef, Guid},
            State = #msstate { sum_valid_data         = SumValid,
                               file_summary_ets       = FileSummaryEts,
                               current_file           = CurFile,
                               cur_file_cache_ets     = CurFileCacheEts,
                               client_ondisk_callback = CODC,
                               cref_to_guids          = CTG }) ->

    true = 0 =< ets:update_counter(CurFileCacheEts, Guid, {3, -1}),
    [{Guid, Msg, _CacheRefCount}] = ets:lookup(CurFileCacheEts, Guid),
    CTG1 = case dict:find(CRef, CODC) of
               {ok, _} -> rabbit_misc:dict_cons(CRef, Guid, CTG);
               error   -> CTG
           end,
    State1 = State #msstate { cref_to_guids = CTG1 },
    case index_lookup(Guid, State1) of
        not_found ->
            write_message(Guid, Msg, State1);
        #msg_location { ref_count = 0, file = File, total_size = TotalSize } ->
            case ets:lookup(FileSummaryEts, File) of
                [#file_summary { locked = true }] ->
                    ok = index_delete(Guid, State1),
                    write_message(Guid, Msg, State1);
                [#file_summary {}] ->
                    ok = index_update_ref_count(Guid, 1, State1),
                    [_] = ets:update_counter(
                            FileSummaryEts, File,
                            [{#file_summary.valid_total_size, TotalSize}]),
                    noreply(State1 #msstate {
                              sum_valid_data = SumValid + TotalSize })
            end;
        #msg_location { ref_count = RefCount, file = File } ->
            %% We already know about it, just update counter. Only
            %% update field otherwise bad interaction with concurrent GC
            ok = index_update_ref_count(Guid, RefCount + 1, State1),
            CTG2 = case {dict:find(CRef, CODC), File} of
                       {{ok, _},   CurFile} -> CTG1;
                       {{ok, Fun}, _}       -> Fun([Guid]), CTG;
                       _                    -> CTG1
                   end,
            noreply(State #msstate { cref_to_guids = CTG2 })
    end;

handle_cast({remove, Guids}, State) ->
    State1 = lists:foldl(
               fun (Guid, State2) -> remove_message(Guid, State2) end,
               State, Guids),
    noreply(maybe_compact(State1));

handle_cast({release, Guids}, State =
                #msstate { dedup_cache_ets = DedupCacheEts }) ->
    lists:foreach(
      fun (Guid) -> decrement_cache(DedupCacheEts, Guid) end, Guids),
    noreply(State);

handle_cast({sync, Guids, K},
            State = #msstate { current_file        = CurFile,
                               current_file_handle = CurHdl,
                               on_sync             = Syncs }) ->
    {ok, SyncOffset} = file_handle_cache:last_sync_offset(CurHdl),
    case lists:any(fun (Guid) ->
                           #msg_location { file = File, offset = Offset } =
                               index_lookup(Guid, State),
                           File =:= CurFile andalso Offset >= SyncOffset
                   end, Guids) of
        false -> K(),
                 noreply(State);
        true  -> noreply(State #msstate { on_sync = [K | Syncs] })
    end;

handle_cast(sync, State) ->
    noreply(internal_sync(State));

handle_cast({combine_files, Source, Destination, Reclaimed},
            State = #msstate { sum_file_size    = SumFileSize,
                               file_handles_ets = FileHandlesEts,
                               file_summary_ets = FileSummaryEts }) ->
    ok = cleanup_after_file_deletion(Source, State),
    %% see comment in cleanup_after_file_deletion
    true = mark_handle_to_close(FileHandlesEts, Destination),
    true = ets:update_element(FileSummaryEts, Destination,
                              {#file_summary.locked, false}),
    State1 = State #msstate { sum_file_size = SumFileSize - Reclaimed },
    noreply(maybe_compact(run_pending([Source, Destination], State1)));

handle_cast({delete_file, File, Reclaimed},
            State = #msstate { sum_file_size = SumFileSize }) ->
    ok = cleanup_after_file_deletion(File, State),
    State1 = State #msstate { sum_file_size = SumFileSize - Reclaimed },
    noreply(maybe_compact(run_pending([File], State1)));

handle_cast({set_maximum_since_use, Age}, State) ->
    ok = file_handle_cache:set_maximum_since_use(Age),
    noreply(State).

handle_info(timeout, State) ->
    noreply(internal_sync(State));

handle_info({'EXIT', _Pid, Reason}, State) ->
    {stop, Reason, State}.

terminate(_Reason, State = #msstate { index_state         = IndexState,
                                      index_module        = IndexModule,
                                      current_file_handle = CurHdl,
                                      gc_pid              = GCPid,
                                      file_handles_ets    = FileHandlesEts,
                                      file_summary_ets    = FileSummaryEts,
                                      dedup_cache_ets     = DedupCacheEts,
                                      cur_file_cache_ets  = CurFileCacheEts,
                                      client_refs         = ClientRefs,
                                      dir                 = Dir }) ->
    %% stop the gc first, otherwise it could be working and we pull
    %% out the ets tables from under it.
    ok = rabbit_msg_store_gc:stop(GCPid),
    State1 = case CurHdl of
                 undefined -> State;
                 _         -> State2 = internal_sync(State),
                              file_handle_cache:close(CurHdl),
                              State2
             end,
    State3 = close_all_handles(State1),
    store_file_summary(FileSummaryEts, Dir),
    [ets:delete(T) ||
        T <- [FileSummaryEts, DedupCacheEts, FileHandlesEts, CurFileCacheEts]],
    IndexModule:terminate(IndexState),
    store_recovery_terms([{client_refs, sets:to_list(ClientRefs)},
                          {index_module, IndexModule}], Dir),
    State3 #msstate { index_state         = undefined,
                      current_file_handle = undefined }.

code_change(_OldVsn, State, _Extra) ->
    {ok, State}.

%%----------------------------------------------------------------------------
%% general helper functions
%%----------------------------------------------------------------------------

noreply(State) ->
    {State1, Timeout} = next_state(State),
    {noreply, State1, Timeout}.

reply(Reply, State) ->
    {State1, Timeout} = next_state(State),
    {reply, Reply, State1, Timeout}.

next_state(State = #msstate { sync_timer_ref = undefined,
                              on_sync        = Syncs,
                              cref_to_guids  = CTG }) ->
    case {Syncs, dict:size(CTG)} of
        {[], 0} -> {State, hibernate};
        _       -> {start_sync_timer(State), 0}
    end;
next_state(State = #msstate { on_sync       = Syncs,
                              cref_to_guids = CTG }) ->
    case {Syncs, dict:size(CTG)} of
        {[], 0} -> {stop_sync_timer(State), hibernate};
        _       -> {State, 0}
    end.

start_sync_timer(State = #msstate { sync_timer_ref = undefined }) ->
    {ok, TRef} = timer:apply_after(?SYNC_INTERVAL, ?MODULE, sync, [self()]),
    State #msstate { sync_timer_ref = TRef }.

stop_sync_timer(State = #msstate { sync_timer_ref = undefined }) ->
    State;
stop_sync_timer(State = #msstate { sync_timer_ref = TRef }) ->
    {ok, cancel} = timer:cancel(TRef),
    State #msstate { sync_timer_ref = undefined }.

internal_sync(State = #msstate { current_file_handle    = CurHdl,
                                 on_sync                = Syncs,
                                 client_ondisk_callback = CODC,
                                 cref_to_guids          = CTG }) ->
    State1 = stop_sync_timer(State),
    CGs = dict:fold(fun (_CRef, [],    NS) -> NS;
                        (CRef,  Guids, NS) -> [{CRef, Guids} | NS]
                    end, [], CTG),
    if Syncs =:= [] andalso CGs =:= [] -> ok;
       true                            -> file_handle_cache:sync(CurHdl)
    end,
    lists:foreach(fun (K) -> K() end, lists:reverse(Syncs)),
    [(dict:fetch(CRef, CODC))(Guids) || {CRef, Guids} <- CGs],
    State1 #msstate { cref_to_guids = dict:new(), on_sync = [] }.


write_message(Guid, Msg,
              State = #msstate { current_file_handle = CurHdl,
                                 current_file        = CurFile,
                                 sum_valid_data      = SumValid,
                                 sum_file_size       = SumFileSize,
                                 file_summary_ets    = FileSummaryEts }) ->
    {ok, CurOffset} = file_handle_cache:current_virtual_offset(CurHdl),
    {ok, TotalSize} = rabbit_msg_file:append(CurHdl, Guid, Msg),
    ok = index_insert(
           #msg_location { guid = Guid, ref_count = 1, file = CurFile,
                           offset = CurOffset, total_size = TotalSize }, State),
    [#file_summary { right = undefined, locked = false }] =
        ets:lookup(FileSummaryEts, CurFile),
    [_,_] = ets:update_counter(FileSummaryEts, CurFile,
                               [{#file_summary.valid_total_size, TotalSize},
                                {#file_summary.file_size,        TotalSize}]),
    NextOffset = CurOffset + TotalSize,
    noreply(maybe_roll_to_new_file(
              NextOffset, State #msstate {
                            sum_valid_data = SumValid    + TotalSize,
                            sum_file_size  = SumFileSize + TotalSize })).

read_message(Guid, From,
             State = #msstate { dedup_cache_ets = DedupCacheEts }) ->
    case index_lookup_positive_ref_count(Guid, State) of
        not_found ->
            gen_server2:reply(From, not_found),
            State;
        MsgLocation ->
            case fetch_and_increment_cache(DedupCacheEts, Guid) of
                not_found -> read_message1(From, MsgLocation, State);
                Msg       -> gen_server2:reply(From, {ok, Msg}),
                             State
            end
    end.

read_message1(From, #msg_location { guid = Guid, ref_count = RefCount,
                                    file = File, offset = Offset } = MsgLoc,
              State = #msstate { current_file        = CurFile,
                                 current_file_handle = CurHdl,
                                 file_summary_ets    = FileSummaryEts,
                                 dedup_cache_ets     = DedupCacheEts,
                                 cur_file_cache_ets  = CurFileCacheEts }) ->
    case File =:= CurFile of
        true  -> {Msg, State1} =
                     %% can return [] if msg in file existed on startup
                     case ets:lookup(CurFileCacheEts, Guid) of
                         [] ->
                             {ok, RawOffSet} =
                                 file_handle_cache:current_raw_offset(CurHdl),
                             ok = case Offset >= RawOffSet of
                                      true  -> file_handle_cache:flush(CurHdl);
                                      false -> ok
                                  end,
                             read_from_disk(MsgLoc, State, DedupCacheEts);
                         [{Guid, Msg1, _CacheRefCount}] ->
                             ok = maybe_insert_into_cache(
                                    DedupCacheEts, RefCount, Guid, Msg1),
                             {Msg1, State}
                     end,
                 gen_server2:reply(From, {ok, Msg}),
                 State1;
        false -> [#file_summary { locked = Locked }] =
                     ets:lookup(FileSummaryEts, File),
                 case Locked of
                     true  -> add_to_pending_gc_completion({read, Guid, From},
                                                           File, State);
                     false -> {Msg, State1} =
                                  read_from_disk(MsgLoc, State, DedupCacheEts),
                              gen_server2:reply(From, {ok, Msg}),
                              State1
                 end
    end.

read_from_disk(#msg_location { guid = Guid, ref_count = RefCount,
                               file = File, offset = Offset,
                               total_size = TotalSize },
               State, DedupCacheEts) ->
    {Hdl, State1} = get_read_handle(File, State),
    {ok, Offset} = file_handle_cache:position(Hdl, Offset),
    {ok, {Guid, Msg}} =
        case rabbit_msg_file:read(Hdl, TotalSize) of
            {ok, {Guid, _}} = Obj ->
                Obj;
            Rest ->
                {error, {misread, [{old_state, State},
                                   {file_num,  File},
                                   {offset,    Offset},
                                   {guid,      Guid},
                                   {read,      Rest},
                                   {proc_dict, get()}
                                  ]}}
        end,
    ok = maybe_insert_into_cache(DedupCacheEts, RefCount, Guid, Msg),
    {Msg, State1}.

contains_message(Guid, From,
                 State = #msstate { pending_gc_completion = Pending }) ->
    case index_lookup_positive_ref_count(Guid, State) of
        not_found ->
            gen_server2:reply(From, false),
            State;
        #msg_location { file = File } ->
            case orddict:is_key(File, Pending) of
                true  -> add_to_pending_gc_completion(
                           {contains, Guid, From}, File, State);
                false -> gen_server2:reply(From, true),
                         State
            end
    end.

remove_message(Guid, State = #msstate { sum_valid_data   = SumValid,
                                        file_summary_ets = FileSummaryEts,
                                        dedup_cache_ets  = DedupCacheEts }) ->
    #msg_location { ref_count = RefCount, file = File,
                    total_size = TotalSize } =
        index_lookup_positive_ref_count(Guid, State),
    %% only update field, otherwise bad interaction with concurrent GC
    Dec = fun () -> index_update_ref_count(Guid, RefCount - 1, State) end,
    case RefCount of
        %% don't remove from CUR_FILE_CACHE_ETS_NAME here because
        %% there may be further writes in the mailbox for the same
        %% msg.
        1 -> ok = remove_cache_entry(DedupCacheEts, Guid),
             case ets:lookup(FileSummaryEts, File) of
                 [#file_summary { locked = true } ] ->
                     add_to_pending_gc_completion({remove, Guid}, File, State);
                 [#file_summary {}] ->
                     ok = Dec(),
                     [_] = ets:update_counter(
                             FileSummaryEts, File,
                             [{#file_summary.valid_total_size, -TotalSize}]),
                     delete_file_if_empty(
                       File, State #msstate {
                               sum_valid_data = SumValid - TotalSize })
             end;
        _ -> ok = decrement_cache(DedupCacheEts, Guid),
             ok = Dec(),
             State
    end.

add_to_pending_gc_completion(
  Op, File, State = #msstate { pending_gc_completion = Pending }) ->
    State #msstate { pending_gc_completion =
                         rabbit_misc:orddict_cons(File, Op, Pending) }.

run_pending(Files, State) ->
    lists:foldl(
      fun (File, State1 = #msstate { pending_gc_completion = Pending }) ->
              Pending1 = orddict:erase(File, Pending),
              lists:foldl(
                fun run_pending_action/2,
                State1 #msstate { pending_gc_completion = Pending1 },
                lists:reverse(orddict:fetch(File, Pending)))
      end, State, Files).

run_pending_action({read, Guid, From}, State) ->
    read_message(Guid, From, State);
run_pending_action({contains, Guid, From}, State) ->
    contains_message(Guid, From, State);
run_pending_action({remove, Guid}, State) ->
    remove_message(Guid, State).

safe_ets_update_counter(Tab, Key, UpdateOp, SuccessFun, FailThunk) ->
    try
        SuccessFun(ets:update_counter(Tab, Key, UpdateOp))
    catch error:badarg -> FailThunk()
    end.

safe_ets_update_counter_ok(Tab, Key, UpdateOp, FailThunk) ->
    safe_ets_update_counter(Tab, Key, UpdateOp, fun (_) -> ok end, FailThunk).

orddict_store(Key, Val, Dict) ->
    false = orddict:is_key(Key, Dict),
    orddict:store(Key, Val, Dict).

%%----------------------------------------------------------------------------
%% file helper functions
%%----------------------------------------------------------------------------

open_file(Dir, FileName, Mode) ->
    file_handle_cache:open(form_filename(Dir, FileName), ?BINARY_MODE ++ Mode,
                           [{write_buffer, ?HANDLE_CACHE_BUFFER_SIZE}]).

close_handle(Key, CState = #client_msstate { file_handle_cache = FHC }) ->
    CState #client_msstate { file_handle_cache = close_handle(Key, FHC) };

close_handle(Key, State = #msstate { file_handle_cache = FHC }) ->
    State #msstate { file_handle_cache = close_handle(Key, FHC) };

close_handle(Key, FHC) ->
    case dict:find(Key, FHC) of
        {ok, Hdl} -> ok = file_handle_cache:close(Hdl),
                     dict:erase(Key, FHC);
        error     -> FHC
    end.

mark_handle_open(FileHandlesEts, File) ->
    %% This is fine to fail (already exists)
    ets:insert_new(FileHandlesEts, {{self(), File}, open}),
    true.

mark_handle_to_close(FileHandlesEts, File) ->
    [ ets:update_element(FileHandlesEts, Key, {2, close})
      || {Key, open} <- ets:match_object(FileHandlesEts, {{'_', File}, open}) ],
    true.

close_all_indicated(#client_msstate { file_handles_ets = FileHandlesEts } =
                    CState) ->
    Objs = ets:match_object(FileHandlesEts, {{self(), '_'}, close}),
    lists:foldl(fun ({Key = {_Self, File}, close}, CStateM) ->
                        true = ets:delete(FileHandlesEts, Key),
                        close_handle(File, CStateM)
                end, CState, Objs).

close_all_handles(CState = #client_msstate { file_handles_ets = FileHandlesEts,
                                             file_handle_cache = FHC }) ->
    Self = self(),
    ok = dict:fold(fun (File, Hdl, ok) ->
                           true = ets:delete(FileHandlesEts, {Self, File}),
                           file_handle_cache:close(Hdl)
                   end, ok, FHC),
    CState #client_msstate { file_handle_cache = dict:new() };

close_all_handles(State = #msstate { file_handle_cache = FHC }) ->
    ok = dict:fold(fun (_Key, Hdl, ok) -> file_handle_cache:close(Hdl) end,
                   ok, FHC),
    State #msstate { file_handle_cache = dict:new() }.

get_read_handle(FileNum, CState = #client_msstate { file_handle_cache = FHC,
                                                    dir = Dir }) ->
    {Hdl, FHC2} = get_read_handle(FileNum, FHC, Dir),
    {Hdl, CState #client_msstate { file_handle_cache = FHC2 }};

get_read_handle(FileNum, State = #msstate { file_handle_cache = FHC,
                                            dir = Dir }) ->
    {Hdl, FHC2} = get_read_handle(FileNum, FHC, Dir),
    {Hdl, State #msstate { file_handle_cache = FHC2 }}.

get_read_handle(FileNum, FHC, Dir) ->
    case dict:find(FileNum, FHC) of
        {ok, Hdl} -> {Hdl, FHC};
        error     -> {ok, Hdl} = open_file(Dir, filenum_to_name(FileNum),
                                           ?READ_MODE),
                     {Hdl, dict:store(FileNum, Hdl, FHC)}
    end.

preallocate(Hdl, FileSizeLimit, FinalPos) ->
    {ok, FileSizeLimit} = file_handle_cache:position(Hdl, FileSizeLimit),
    ok = file_handle_cache:truncate(Hdl),
    {ok, FinalPos} = file_handle_cache:position(Hdl, FinalPos),
    ok.

truncate_and_extend_file(Hdl, Lowpoint, Highpoint) ->
    {ok, Lowpoint} = file_handle_cache:position(Hdl, Lowpoint),
    ok = file_handle_cache:truncate(Hdl),
    ok = preallocate(Hdl, Highpoint, Lowpoint).

form_filename(Dir, Name) -> filename:join(Dir, Name).

filenum_to_name(File) -> integer_to_list(File) ++ ?FILE_EXTENSION.

filename_to_num(FileName) -> list_to_integer(filename:rootname(FileName)).

list_sorted_file_names(Dir, Ext) ->
    lists:sort(fun (A, B) -> filename_to_num(A) < filename_to_num(B) end,
               filelib:wildcard("*" ++ Ext, Dir)).

%%----------------------------------------------------------------------------
%% message cache helper functions
%%----------------------------------------------------------------------------

maybe_insert_into_cache(DedupCacheEts, RefCount, Guid, Msg)
  when RefCount > 1 ->
    update_msg_cache(DedupCacheEts, Guid, Msg);
maybe_insert_into_cache(_DedupCacheEts, _RefCount, _Guid, _Msg) ->
    ok.

update_msg_cache(CacheEts, Guid, Msg) ->
    case ets:insert_new(CacheEts, {Guid, Msg, 1}) of
        true  -> ok;
        false -> safe_ets_update_counter_ok(
                   CacheEts, Guid, {3, +1},
                   fun () -> update_msg_cache(CacheEts, Guid, Msg) end)
    end.

remove_cache_entry(DedupCacheEts, Guid) ->
    true = ets:delete(DedupCacheEts, Guid),
    ok.

fetch_and_increment_cache(DedupCacheEts, Guid) ->
    case ets:lookup(DedupCacheEts, Guid) of
        [] ->
            not_found;
        [{_Guid, Msg, _RefCount}] ->
            safe_ets_update_counter_ok(
              DedupCacheEts, Guid, {3, +1},
              %% someone has deleted us in the meantime, insert us
              fun () -> ok = update_msg_cache(DedupCacheEts, Guid, Msg) end),
            Msg
    end.

decrement_cache(DedupCacheEts, Guid) ->
    true = safe_ets_update_counter(
             DedupCacheEts, Guid, {3, -1},
             fun (N) when N =< 0 -> true = ets:delete(DedupCacheEts, Guid);
                 (_N)            -> true
             end,
             %% Guid is not in there because although it's been
             %% delivered, it's never actually been read (think:
             %% persistent message held in RAM)
             fun () -> true end),
    ok.

%%----------------------------------------------------------------------------
%% index
%%----------------------------------------------------------------------------

index_lookup_positive_ref_count(Key, State) ->
    case index_lookup(Key, State) of
        not_found                       -> not_found;
        #msg_location { ref_count = 0 } -> not_found;
        #msg_location {} = MsgLocation  -> MsgLocation
    end.

index_update_ref_count(Key, RefCount, State) ->
    index_update_fields(Key, {#msg_location.ref_count, RefCount}, State).

index_lookup(Key, #client_msstate { index_module = Index,
                                    index_state  = State }) ->
    Index:lookup(Key, State);

index_lookup(Key, #msstate { index_module = Index, index_state = State }) ->
    Index:lookup(Key, State).

index_insert(Obj, #msstate { index_module = Index, index_state = State }) ->
    Index:insert(Obj, State).

index_update(Obj, #msstate { index_module = Index, index_state = State }) ->
    Index:update(Obj, State).

index_update_fields(Key, Updates, #msstate { index_module = Index,
                                             index_state  = State }) ->
    Index:update_fields(Key, Updates, State).

index_delete(Key, #msstate { index_module = Index, index_state = State }) ->
    Index:delete(Key, State).

index_delete_by_file(File, #msstate { index_module = Index,
                                      index_state  = State }) ->
    Index:delete_by_file(File, State).

%%----------------------------------------------------------------------------
%% shutdown and recovery
%%----------------------------------------------------------------------------

recover_index_and_client_refs(IndexModule, _Recover, undefined, Dir, _Server) ->
    {false, IndexModule:new(Dir), sets:new()};
recover_index_and_client_refs(IndexModule, false, _ClientRefs, Dir, Server) ->
    rabbit_log:warning("~w: rebuilding indices from scratch~n", [Server]),
    {false, IndexModule:new(Dir), sets:new()};
recover_index_and_client_refs(IndexModule, true, ClientRefs, Dir, Server) ->
    Fresh = fun (ErrorMsg, ErrorArgs) ->
                    rabbit_log:warning("~w: " ++ ErrorMsg ++ "~n"
                                       "rebuilding indices from scratch~n",
                                       [Server | ErrorArgs]),
                    {false, IndexModule:new(Dir), sets:new()}
            end,
    case read_recovery_terms(Dir) of
        {false, Error} ->
            Fresh("failed to read recovery terms: ~p", [Error]);
        {true, Terms} ->
            RecClientRefs  = proplists:get_value(client_refs, Terms, []),
            RecIndexModule = proplists:get_value(index_module, Terms),
            case (lists:sort(ClientRefs) =:= lists:sort(RecClientRefs)
                  andalso IndexModule =:= RecIndexModule) of
                true  -> case IndexModule:recover(Dir) of
                             {ok, IndexState1} ->
                                 {true, IndexState1,
                                  sets:from_list(ClientRefs)};
                             {error, Error} ->
                                 Fresh("failed to recover index: ~p", [Error])
                         end;
                false -> Fresh("recovery terms differ from present", [])
            end
    end.

store_recovery_terms(Terms, Dir) ->
    rabbit_misc:write_term_file(filename:join(Dir, ?CLEAN_FILENAME), Terms).

read_recovery_terms(Dir) ->
    Path = filename:join(Dir, ?CLEAN_FILENAME),
    case rabbit_misc:read_term_file(Path) of
        {ok, Terms}    -> case file:delete(Path) of
                              ok             -> {true,  Terms};
                              {error, Error} -> {false, Error}
                          end;
        {error, Error} -> {false, Error}
    end.

store_file_summary(Tid, Dir) ->
    ok = ets:tab2file(Tid, filename:join(Dir, ?FILE_SUMMARY_FILENAME),
                      [{extended_info, [object_count]}]).

recover_file_summary(false, _Dir) ->
    %% TODO: the only reason for this to be an *ordered*_set is so
    %% that a) maybe_compact can start a traversal from the eldest
    %% file, and b) build_index in fast recovery mode can easily
    %% identify the current file. It's awkward to have both that
    %% odering and the left/right pointers in the entries - replacing
    %% the former with some additional bit of state would be easy, but
    %% ditching the latter would be neater.
    {false, ets:new(rabbit_msg_store_file_summary,
                    [ordered_set, public, {keypos, #file_summary.file}])};
recover_file_summary(true, Dir) ->
    Path = filename:join(Dir, ?FILE_SUMMARY_FILENAME),
    case ets:file2tab(Path) of
        {ok, Tid}       -> file:delete(Path),
                          {true, Tid};
        {error, _Error} -> recover_file_summary(false, Dir)
    end.

count_msg_refs(Gen, Seed, State) ->
    case Gen(Seed) of
        finished ->
            ok;
        {_Guid, 0, Next} ->
            count_msg_refs(Gen, Next, State);
        {Guid, Delta, Next} ->
            ok = case index_lookup(Guid, State) of
                     not_found ->
                         index_insert(#msg_location { guid = Guid,
                                                      file = undefined,
                                                      ref_count = Delta },
                                      State);
                     #msg_location { ref_count = RefCount } = StoreEntry ->
                         NewRefCount = RefCount + Delta,
                         case NewRefCount of
                             0 -> index_delete(Guid, State);
                             _ -> index_update(StoreEntry #msg_location {
                                                 ref_count = NewRefCount },
                                               State)
                         end
                 end,
            count_msg_refs(Gen, Next, State)
    end.

recover_crashed_compactions(Dir) ->
    FileNames =    list_sorted_file_names(Dir, ?FILE_EXTENSION),
    TmpFileNames = list_sorted_file_names(Dir, ?FILE_EXTENSION_TMP),
    lists:foreach(
      fun (TmpFileName) ->
              NonTmpRelatedFileName =
                  filename:rootname(TmpFileName) ++ ?FILE_EXTENSION,
              true = lists:member(NonTmpRelatedFileName, FileNames),
              ok = recover_crashed_compaction(
                     Dir, TmpFileName, NonTmpRelatedFileName)
      end, TmpFileNames),
    TmpFileNames == [].

recover_crashed_compaction(Dir, TmpFileName, NonTmpRelatedFileName) ->
    %% Because a msg can legitimately appear multiple times in the
    %% same file, identifying the contents of the tmp file and where
    %% they came from is non-trivial. If we are recovering a crashed
    %% compaction then we will be rebuilding the index, which can cope
    %% with duplicates appearing. Thus the simplest and safest thing
    %% to do is to append the contents of the tmp file to its main
    %% file.
    {ok, TmpHdl}  = open_file(Dir, TmpFileName, ?READ_MODE),
    {ok, MainHdl} = open_file(Dir, NonTmpRelatedFileName,
                              ?READ_MODE ++ ?WRITE_MODE),
    {ok, _End} = file_handle_cache:position(MainHdl, eof),
    Size = filelib:file_size(form_filename(Dir, TmpFileName)),
    {ok, Size} = file_handle_cache:copy(TmpHdl, MainHdl, Size),
    ok = file_handle_cache:close(MainHdl),
    ok = file_handle_cache:delete(TmpHdl),
    ok.

scan_file_for_valid_messages(Dir, FileName) ->
    case open_file(Dir, FileName, ?READ_MODE) of
        {ok, Hdl}       -> Valid = rabbit_msg_file:scan(
                                     Hdl, filelib:file_size(
                                            form_filename(Dir, FileName))),
                           %% if something really bad has happened,
                           %% the close could fail, but ignore
                           file_handle_cache:close(Hdl),
                           Valid;
        {error, enoent} -> {ok, [], 0};
        {error, Reason} -> {error, {unable_to_scan_file, FileName, Reason}}
    end.

%% Takes the list in *ascending* order (i.e. eldest message
%% first). This is the opposite of what scan_file_for_valid_messages
%% produces. The list of msgs that is produced is youngest first.
drop_contiguous_block_prefix(L) -> drop_contiguous_block_prefix(L, 0).

drop_contiguous_block_prefix([], ExpectedOffset) ->
    {ExpectedOffset, []};
drop_contiguous_block_prefix([#msg_location { offset = ExpectedOffset,
                                              total_size = TotalSize } | Tail],
                             ExpectedOffset) ->
    ExpectedOffset1 = ExpectedOffset + TotalSize,
    drop_contiguous_block_prefix(Tail, ExpectedOffset1);
drop_contiguous_block_prefix(MsgsAfterGap, ExpectedOffset) ->
    {ExpectedOffset, MsgsAfterGap}.

build_index(true, _StartupFunState,
            State = #msstate { file_summary_ets = FileSummaryEts }) ->
    ets:foldl(
      fun (#file_summary { valid_total_size = ValidTotalSize,
                           file_size        = FileSize,
                           file             = File },
           {_Offset, State1 = #msstate { sum_valid_data = SumValid,
                                         sum_file_size  = SumFileSize }}) ->
              {FileSize, State1 #msstate {
                           sum_valid_data = SumValid + ValidTotalSize,
                           sum_file_size  = SumFileSize + FileSize,
                           current_file   = File }}
      end, {0, State}, FileSummaryEts);
build_index(false, {MsgRefDeltaGen, MsgRefDeltaGenInit},
            State = #msstate { dir = Dir }) ->
    ok = count_msg_refs(MsgRefDeltaGen, MsgRefDeltaGenInit, State),
    {ok, Pid} = gatherer:start_link(),
    case [filename_to_num(FileName) ||
             FileName <- list_sorted_file_names(Dir, ?FILE_EXTENSION)] of
        []     -> build_index(Pid, undefined, [State #msstate.current_file],
                              State);
        Files  -> {Offset, State1} = build_index(Pid, undefined, Files, State),
                  {Offset, lists:foldl(fun delete_file_if_empty/2,
                                       State1, Files)}
    end.

build_index(Gatherer, Left, [],
            State = #msstate { file_summary_ets = FileSummaryEts,
                               sum_valid_data   = SumValid,
                               sum_file_size    = SumFileSize }) ->
    case gatherer:out(Gatherer) of
        empty ->
            ok = gatherer:stop(Gatherer),
            ok = rabbit_misc:unlink_and_capture_exit(Gatherer),
            ok = index_delete_by_file(undefined, State),
            Offset = case ets:lookup(FileSummaryEts, Left) of
                         []                                       -> 0;
                         [#file_summary { file_size = FileSize }] -> FileSize
                     end,
            {Offset, State #msstate { current_file = Left }};
        {value, #file_summary { valid_total_size = ValidTotalSize,
                                file_size = FileSize } = FileSummary} ->
            true = ets:insert_new(FileSummaryEts, FileSummary),
            build_index(Gatherer, Left, [],
                        State #msstate {
                          sum_valid_data = SumValid + ValidTotalSize,
                          sum_file_size  = SumFileSize + FileSize })
    end;
build_index(Gatherer, Left, [File|Files], State) ->
    ok = gatherer:fork(Gatherer),
    ok = worker_pool:submit_async(
           fun () -> build_index_worker(Gatherer, State,
                                        Left, File, Files)
           end),
    build_index(Gatherer, File, Files, State).

build_index_worker(Gatherer, State = #msstate { dir = Dir },
                   Left, File, Files) ->
    {ok, Messages, FileSize} =
        scan_file_for_valid_messages(Dir, filenum_to_name(File)),
    {ValidMessages, ValidTotalSize} =
        lists:foldl(
          fun (Obj = {Guid, TotalSize, Offset}, {VMAcc, VTSAcc}) ->
                  case index_lookup(Guid, State) of
                      #msg_location { file = undefined } = StoreEntry ->
                          ok = index_update(StoreEntry #msg_location {
                                              file = File, offset = Offset,
                                              total_size = TotalSize },
                                            State),
                          {[Obj | VMAcc], VTSAcc + TotalSize};
                      _ ->
                          {VMAcc, VTSAcc}
                  end
          end, {[], 0}, Messages),
    {Right, FileSize1} =
        case Files of
            %% if it's the last file, we'll truncate to remove any
            %% rubbish above the last valid message. This affects the
            %% file size.
            []    -> {undefined, case ValidMessages of
                                     [] -> 0;
                                     _  -> {_Guid, TotalSize, Offset} =
                                               lists:last(ValidMessages),
                                           Offset + TotalSize
                                 end};
            [F|_] -> {F, FileSize}
        end,
    ok = gatherer:in(Gatherer, #file_summary {
                       file             = File,
                       valid_total_size = ValidTotalSize,
                       left             = Left,
                       right            = Right,
                       file_size        = FileSize1,
                       locked           = false,
                       readers          = 0 }),
    ok = gatherer:finish(Gatherer).

%%----------------------------------------------------------------------------
%% garbage collection / compaction / aggregation -- internal
%%----------------------------------------------------------------------------

maybe_roll_to_new_file(
  Offset,
  State = #msstate { dir                 = Dir,
                     current_file_handle = CurHdl,
                     current_file        = CurFile,
                     file_summary_ets    = FileSummaryEts,
                     cur_file_cache_ets  = CurFileCacheEts,
                     file_size_limit     = FileSizeLimit })
  when Offset >= FileSizeLimit ->
    State1 = internal_sync(State),
    ok = file_handle_cache:close(CurHdl),
    NextFile = CurFile + 1,
    {ok, NextHdl} = open_file(Dir, filenum_to_name(NextFile), ?WRITE_MODE),
    true = ets:insert_new(FileSummaryEts, #file_summary {
                            file             = NextFile,
                            valid_total_size = 0,
                            left             = CurFile,
                            right            = undefined,
                            file_size        = 0,
                            locked           = false,
                            readers          = 0 }),
    true = ets:update_element(FileSummaryEts, CurFile,
                              {#file_summary.right, NextFile}),
    true = ets:match_delete(CurFileCacheEts, {'_', '_', 0}),
    maybe_compact(State1 #msstate { current_file_handle = NextHdl,
                                    current_file        = NextFile });
maybe_roll_to_new_file(_, State) ->
    State.

maybe_compact(State = #msstate { sum_valid_data        = SumValid,
                                 sum_file_size         = SumFileSize,
                                 gc_pid                = GCPid,
                                 pending_gc_completion = Pending,
                                 file_summary_ets      = FileSummaryEts,
                                 file_size_limit       = FileSizeLimit })
  when (SumFileSize > 2 * FileSizeLimit andalso
        (SumFileSize - SumValid) / SumFileSize > ?GARBAGE_FRACTION) ->
    %% TODO: the algorithm here is sub-optimal - it may result in a
    %% complete traversal of FileSummaryEts.
    case ets:first(FileSummaryEts) of
        '$end_of_table' ->
            State;
        First ->
            case find_files_to_combine(FileSummaryEts, FileSizeLimit,
                                       ets:lookup(FileSummaryEts, First)) of
                not_found ->
                    State;
                {Src, Dst} ->
                    Pending1 = orddict_store(Dst, [],
                                             orddict_store(Src, [], Pending)),
                    State1 = close_handle(Src, close_handle(Dst, State)),
                    true = ets:update_element(FileSummaryEts, Src,
                                              {#file_summary.locked, true}),
                    true = ets:update_element(FileSummaryEts, Dst,
                                              {#file_summary.locked, true}),
                    ok = rabbit_msg_store_gc:combine(GCPid, Src, Dst),
                    State1 #msstate { pending_gc_completion = Pending1 }
            end
    end;
maybe_compact(State) ->
    State.

find_files_to_combine(FileSummaryEts, FileSizeLimit,
                      [#file_summary { file             = Dst,
                                       valid_total_size = DstValid,
                                       right            = Src,
                                       locked           = DstLocked }]) ->
    case Src of
        undefined ->
            not_found;
        _   ->
            [#file_summary { file             = Src,
                             valid_total_size = SrcValid,
                             left             = Dst,
                             right            = SrcRight,
                             locked           = SrcLocked }] = Next =
                ets:lookup(FileSummaryEts, Src),
            case SrcRight of
                undefined -> not_found;
                _         -> case (DstValid + SrcValid =< FileSizeLimit) andalso
                                 (DstValid > 0) andalso (SrcValid > 0) andalso
                                 not (DstLocked orelse SrcLocked) of
                                 true  -> {Src, Dst};
                                 false -> find_files_to_combine(
                                            FileSummaryEts, FileSizeLimit, Next)
                             end
            end
    end.

delete_file_if_empty(File, State = #msstate { current_file = File }) ->
    State;
delete_file_if_empty(File, State = #msstate {
                             gc_pid                = GCPid,
                             file_summary_ets      = FileSummaryEts,
                             pending_gc_completion = Pending }) ->
    [#file_summary { valid_total_size = ValidData,
                     locked           = false }] =
        ets:lookup(FileSummaryEts, File),
    case ValidData of
        0 -> %% don't delete the file_summary_ets entry for File here
             %% because we could have readers which need to be able to
             %% decrement the readers count.
             true = ets:update_element(FileSummaryEts, File,
                                       {#file_summary.locked, true}),
             ok = rabbit_msg_store_gc:delete(GCPid, File),
             Pending1 = orddict_store(File, [], Pending),
             close_handle(File,
                          State #msstate { pending_gc_completion = Pending1 });
        _ -> State
    end.

cleanup_after_file_deletion(File,
                            #msstate { file_handles_ets = FileHandlesEts,
                                       file_summary_ets = FileSummaryEts }) ->
    %% Ensure that any clients that have open fhs to the file close
    %% them before using them again. This has to be done here (given
    %% it's done in the msg_store, and not the gc), and not when
    %% starting up the GC, because if done when starting up the GC,
    %% the client could find the close, and close and reopen the fh,
    %% whilst the GC is waiting for readers to disappear, before it's
    %% actually done the GC.
    true = mark_handle_to_close(FileHandlesEts, File),
    [#file_summary { left    = Left,
                     right   = Right,
                     locked  = true,
                     readers = 0 }] = ets:lookup(FileSummaryEts, File),
    %% We'll never delete the current file, so right is never undefined
    true = Right =/= undefined, %% ASSERTION
    true = ets:update_element(FileSummaryEts, Right,
                              {#file_summary.left, Left}),
    %% ensure the double linked list is maintained
    true = case Left of
               undefined -> true; %% File is the eldest file (left-most)
               _         -> ets:update_element(FileSummaryEts, Left,
                                               {#file_summary.right, Right})
           end,
    true = ets:delete(FileSummaryEts, File),
    ok.

%%----------------------------------------------------------------------------
%% garbage collection / compaction / aggregation -- external
%%----------------------------------------------------------------------------

has_readers(File, #gc_state { file_summary_ets = FileSummaryEts }) ->
    [#file_summary { locked = true, readers = Count }] =
        ets:lookup(FileSummaryEts, File),
    Count /= 0.

combine_files(Source, Destination,
              State = #gc_state { file_summary_ets = FileSummaryEts,
                                  dir              = Dir,
                                  msg_store        = Server }) ->
    [#file_summary {
       readers          = 0,
       left             = Destination,
       valid_total_size = SourceValid,
       file_size        = SourceFileSize,
       locked           = true }] = ets:lookup(FileSummaryEts, Source),
    [#file_summary {
       readers          = 0,
       right            = Source,
       valid_total_size = DestinationValid,
       file_size        = DestinationFileSize,
       locked           = true }] = ets:lookup(FileSummaryEts, Destination),

    SourceName           = filenum_to_name(Source),
    DestinationName      = filenum_to_name(Destination),
    {ok, SourceHdl}      = open_file(Dir, SourceName,
                                     ?READ_AHEAD_MODE),
    {ok, DestinationHdl} = open_file(Dir, DestinationName,
                                     ?READ_AHEAD_MODE ++ ?WRITE_MODE),
    TotalValidData = SourceValid + DestinationValid,
    %% if DestinationValid =:= DestinationContiguousTop then we don't
    %% need a tmp file
    %% if they're not equal, then we need to write out everything past
    %%   the DestinationContiguousTop to a tmp file then truncate,
    %%   copy back in, and then copy over from Source
    %% otherwise we just truncate straight away and copy over from Source
    {DestinationWorkList, DestinationValid} =
        load_and_vacuum_message_file(Destination, State),
    {DestinationContiguousTop, DestinationWorkListTail} =
        drop_contiguous_block_prefix(DestinationWorkList),
    case DestinationWorkListTail of
        [] -> ok = truncate_and_extend_file(
                     DestinationHdl, DestinationContiguousTop, TotalValidData);
        _  -> Tmp = filename:rootname(DestinationName) ++ ?FILE_EXTENSION_TMP,
              {ok, TmpHdl} = open_file(Dir, Tmp, ?READ_AHEAD_MODE++?WRITE_MODE),
              ok = copy_messages(
                     DestinationWorkListTail, DestinationContiguousTop,
                     DestinationValid, DestinationHdl, TmpHdl, Destination,
                     State),
              TmpSize = DestinationValid - DestinationContiguousTop,
              %% so now Tmp contains everything we need to salvage
              %% from Destination, and index_state has been updated to
              %% reflect the compaction of Destination so truncate
              %% Destination and copy from Tmp back to the end
              {ok, 0} = file_handle_cache:position(TmpHdl, 0),
              ok = truncate_and_extend_file(
                     DestinationHdl, DestinationContiguousTop, TotalValidData),
              {ok, TmpSize} =
                  file_handle_cache:copy(TmpHdl, DestinationHdl, TmpSize),
              %% position in DestinationHdl should now be DestinationValid
              ok = file_handle_cache:sync(DestinationHdl),
              ok = file_handle_cache:delete(TmpHdl)
    end,
    {SourceWorkList, SourceValid} = load_and_vacuum_message_file(Source, State),
    ok = copy_messages(SourceWorkList, DestinationValid, TotalValidData,
                       SourceHdl, DestinationHdl, Destination, State),
    %% tidy up
    ok = file_handle_cache:close(DestinationHdl),
    ok = file_handle_cache:delete(SourceHdl),

    %% don't update dest.right, because it could be changing at the
    %% same time
    true = ets:update_element(
             FileSummaryEts, Destination,
             [{#file_summary.valid_total_size, TotalValidData},
              {#file_summary.file_size,        TotalValidData}]),

    Reclaimed = SourceFileSize + DestinationFileSize - TotalValidData,
    gen_server2:cast(Server, {combine_files, Source, Destination, Reclaimed}).

delete_file(File, State = #gc_state { file_summary_ets = FileSummaryEts,
                                      dir              = Dir,
                                      msg_store        = Server }) ->
    [#file_summary { valid_total_size = 0,
                     locked           = true,
                     file_size        = FileSize,
                     readers          = 0 }] = ets:lookup(FileSummaryEts, File),
    {[], 0} = load_and_vacuum_message_file(File, State),
    ok = file:delete(form_filename(Dir, filenum_to_name(File))),
    gen_server2:cast(Server, {delete_file, File, FileSize}).

load_and_vacuum_message_file(File, #gc_state { dir          = Dir,
                                               index_module = Index,
                                               index_state  = IndexState }) ->
    %% Messages here will be end-of-file at start-of-list
    {ok, Messages, _FileSize} =
        scan_file_for_valid_messages(Dir, filenum_to_name(File)),
    %% foldl will reverse so will end up with msgs in ascending offset order
    lists:foldl(
      fun ({Guid, TotalSize, Offset}, Acc = {List, Size}) ->
              case Index:lookup(Guid, IndexState) of
                  #msg_location { file = File, total_size = TotalSize,
                                  offset = Offset, ref_count = 0 } = Entry ->
                      ok = Index:delete_object(Entry, IndexState),
                      Acc;
                  #msg_location { file = File, total_size = TotalSize,
                                  offset = Offset } = Entry ->
                      {[ Entry | List ], TotalSize + Size};
                  _ ->
                      Acc
              end
      end, {[], 0}, Messages).

copy_messages(WorkList, InitOffset, FinalOffset, SourceHdl, DestinationHdl,
              Destination, #gc_state { index_module = Index,
                                       index_state  = IndexState }) ->
    Copy = fun ({BlockStart, BlockEnd}) ->
                   BSize = BlockEnd - BlockStart,
                   {ok, BlockStart} =
                       file_handle_cache:position(SourceHdl, BlockStart),
                   {ok, BSize} =
                       file_handle_cache:copy(SourceHdl, DestinationHdl, BSize)
           end,
    case
        lists:foldl(
          fun (#msg_location { guid = Guid, offset = Offset,
                               total_size = TotalSize },
               {CurOffset, Block = {BlockStart, BlockEnd}}) ->
                  %% CurOffset is in the DestinationFile.
                  %% Offset, BlockStart and BlockEnd are in the SourceFile
                  %% update MsgLocation to reflect change of file and offset
                  ok = Index:update_fields(Guid,
                                           [{#msg_location.file, Destination},
                                            {#msg_location.offset, CurOffset}],
                                           IndexState),
                  {CurOffset + TotalSize,
                   case BlockEnd of
                       undefined ->
                           %% base case, called only for the first list elem
                           {Offset, Offset + TotalSize};
                       Offset ->
                           %% extend the current block because the
                           %% next msg follows straight on
                           {BlockStart, BlockEnd + TotalSize};
                       _ ->
                           %% found a gap, so actually do the work for
                           %% the previous block
                           Copy(Block),
                           {Offset, Offset + TotalSize}
                   end}
          end, {InitOffset, {undefined, undefined}}, WorkList) of
        {FinalOffset, Block} ->
            case WorkList of
                [] -> ok;
                _  -> Copy(Block), %% do the last remaining block
                      ok = file_handle_cache:sync(DestinationHdl)
            end;
        {FinalOffsetZ, _Block} ->
            {gc_error, [{expected, FinalOffset},
                        {got, FinalOffsetZ},
                        {destination, Destination}]}
    end.<|MERGE_RESOLUTION|>--- conflicted
+++ resolved
@@ -34,14 +34,9 @@
 -behaviour(gen_server2).
 
 -export([start_link/4, successfully_recovered_state/1,
-<<<<<<< HEAD
-         client_init/3, client_terminate/2, client_delete_and_terminate/3,
-         write/4, read/3, contains/2, remove/2, release/2, sync/3]).
-=======
-         client_init/2, client_terminate/1, client_delete_and_terminate/1,
+         client_init/3, client_terminate/1, client_delete_and_terminate/1,
          client_ref/1,
          write/3, read/2, contains/2, remove/2, release/2, sync/3]).
->>>>>>> 0a57389f
 
 -export([sync/1, set_maximum_since_use/2,
          has_readers/2, combine_files/3, delete_file/2]). %% internal
@@ -104,8 +99,7 @@
           file_handles_ets,
           file_summary_ets,
           dedup_cache_ets,
-          cur_file_cache_ets,
-          client_ref
+          cur_file_cache_ets
          }).
 
 -record(file_summary,
@@ -146,8 +140,7 @@
                       file_handles_ets   :: ets:tid(),
                       file_summary_ets   :: ets:tid(),
                       dedup_cache_ets    :: ets:tid(),
-                      cur_file_cache_ets :: ets:tid(),
-                      client_ref         :: rabbit_guid:guid()}).
+                      cur_file_cache_ets :: ets:tid()}).
 -type(startup_fun_state() ::
         {(fun ((A) -> 'finished' | {rabbit_guid:guid(), non_neg_integer(), A})),
          A}).
@@ -157,21 +150,7 @@
         (atom(), file:filename(), [binary()] | 'undefined',
          startup_fun_state()) -> rabbit_types:ok_pid_or_error()).
 -spec(successfully_recovered_state/1 :: (server()) -> boolean()).
-<<<<<<< HEAD
--spec(client_init/3 :: (server(), rabbit_guid:guid(), guid_fun()) -> client_msstate()).
--spec(client_terminate/2 :: (client_msstate(), server()) -> 'ok').
--spec(client_delete_and_terminate/3 ::
-        (client_msstate(), server(), binary()) -> 'ok').
--spec(write/4 :: (server(), rabbit_guid:guid(), msg(), client_msstate()) ->
-                      rabbit_types:ok(client_msstate())).
--spec(read/3 :: (server(), rabbit_guid:guid(), client_msstate()) ->
-                     {rabbit_types:ok(msg()) | 'not_found', client_msstate()}).
--spec(contains/2 :: (server(), rabbit_guid:guid()) -> boolean()).
--spec(remove/2 :: (server(), [rabbit_guid:guid()]) -> 'ok').
--spec(release/2 :: (server(), [rabbit_guid:guid()]) -> 'ok').
--spec(sync/3 :: (server(), [rabbit_guid:guid()], fun (() -> any())) -> 'ok').
-=======
--spec(client_init/2 :: (server(), client_ref()) -> client_msstate()).
+-spec(client_init/3 :: (server(), client_ref(), guid_fun()) -> client_msstate()).
 -spec(client_terminate/1 :: (client_msstate()) -> 'ok').
 -spec(client_delete_and_terminate/1 :: (client_msstate()) -> 'ok').
 -spec(client_ref/1 :: (client_msstate()) -> client_ref()).
@@ -183,7 +162,6 @@
 -spec(release/2 :: ([rabbit_guid:guid()], client_msstate()) -> 'ok').
 -spec(sync/3 :: ([rabbit_guid:guid()], fun (() -> any()), client_msstate()) ->
              'ok').
->>>>>>> 0a57389f
 
 -spec(sync/1 :: (server()) -> 'ok').
 -spec(set_maximum_since_use/2 :: (server(), non_neg_integer()) -> 'ok').
@@ -362,16 +340,11 @@
 client_init(Server, Ref, MsgOnDiskFun) ->
     {IState, IModule, Dir, GCPid,
      FileHandlesEts, FileSummaryEts, DedupCacheEts, CurFileCacheEts} =
-<<<<<<< HEAD
         gen_server2:call(Server, {new_client_state, Ref, MsgOnDiskFun},
                          infinity),
-    #client_msstate { file_handle_cache  = dict:new(),
-=======
-        gen_server2:call(Server, {new_client_state, Ref}, infinity),
     #client_msstate { server             = Server,
                       client_ref         = Ref,
                       file_handle_cache  = dict:new(),
->>>>>>> 0a57389f
                       index_state        = IState,
                       index_module       = IModule,
                       dir                = Dir,
@@ -379,35 +352,23 @@
                       file_handles_ets   = FileHandlesEts,
                       file_summary_ets   = FileSummaryEts,
                       dedup_cache_ets    = DedupCacheEts,
-                      cur_file_cache_ets = CurFileCacheEts,
-                      client_ref         = Ref }.
-
-client_terminate(CState) ->
+                      cur_file_cache_ets = CurFileCacheEts }.
+
+client_terminate(CState = #client_msstate { client_ref = Ref }) ->
     close_all_handles(CState),
-<<<<<<< HEAD
-    ok = gen_server2:call(Server, {client_terminate, CState}, infinity).
-=======
-    ok = server_call(CState, client_terminate).
->>>>>>> 0a57389f
+    ok = server_call(CState, {client_terminate, Ref}).
 
 client_delete_and_terminate(CState = #client_msstate { client_ref = Ref }) ->
     close_all_handles(CState),
     ok = server_cast(CState, {client_delete, Ref}).
 
-<<<<<<< HEAD
-write(Server, Guid, Msg,
+client_ref(#client_msstate { client_ref = Ref }) -> Ref.
+
+write(Guid, Msg,
       CState = #client_msstate { cur_file_cache_ets = CurFileCacheEts,
                                  client_ref         = CRef }) ->
     ok = update_msg_cache(CurFileCacheEts, Guid, Msg),
-    {gen_server2:cast(Server, {write, CRef, Guid}), CState}.
-=======
-client_ref(#client_msstate { client_ref = Ref }) -> Ref.
-
-write(Guid, Msg,
-      CState = #client_msstate { cur_file_cache_ets = CurFileCacheEts }) ->
-    ok = update_msg_cache(CurFileCacheEts, Guid, Msg),
-    ok = server_cast(CState, {write, Guid}).
->>>>>>> 0a57389f
+    ok = server_cast(CState, {write, CRef, Guid}).
 
 read(Guid,
      CState = #client_msstate { dedup_cache_ets    = DedupCacheEts,
@@ -706,7 +667,7 @@
           State #msstate { client_refs = sets:add_element(CRef, ClientRefs),
                            client_ondisk_callback = CODC1 });
 
-handle_call({client_terminate, #client_msstate { client_ref = CRef }}, _From,
+handle_call({client_terminate, CRef}, _From,
             State) ->
     reply(ok, clear_client_callback(CRef, State));
 
