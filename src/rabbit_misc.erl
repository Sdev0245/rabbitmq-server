--- conflicted
+++ resolved
@@ -106,13 +106,9 @@
 -spec(dirty_dump_log/1 :: (string()) -> 'ok' | {'error', any()}).
 -spec(append_file/2 :: (string(), string()) -> 'ok' | {'error', any()}).
 -spec(ensure_parent_dirs_exist/1 :: (string()) -> 'ok').
-<<<<<<< HEAD
--spec(format_stderr/2 :: (string(), [any()]) -> 'true').
+-spec(format_stderr/2 :: (string(), [any()]) -> 'ok').
 -spec(start_applications/1 :: ([atom()]) -> 'ok').
 -spec(stop_applications/1 :: ([atom()]) -> 'ok').
-=======
--spec(format_stderr/2 :: (string(), [any()]) -> 'ok').
->>>>>>> 04074672
 
 -endif.
 
