--- conflicted
+++ resolved
@@ -54,12 +54,8 @@
 
 -spec(start_link/0 :: () -> {'ok', pid()} | 'ignore' | {'error', any()}).
 -spec(submit/1 :: (fun (() -> A) | {atom(), atom(), [any()]}) -> A).
-<<<<<<< HEAD
--spec(submit_async/1 :: (fun (() -> any()) | {atom(), atom(), [any()]}) -> 'ok').
-=======
 -spec(submit_async/1 ::
       (fun (() -> any()) | {atom(), atom(), [any()]}) -> 'ok').
->>>>>>> d3817865
 
 -endif.
 
