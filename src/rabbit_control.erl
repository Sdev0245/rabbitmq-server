%%   The contents of this file are subject to the Mozilla Public License
%%   Version 1.1 (the "License"); you may not use this file except in
%%   compliance with the License. You may obtain a copy of the License at
%%   http://www.mozilla.org/MPL/
%%
%%   Software distributed under the License is distributed on an "AS IS"
%%   basis, WITHOUT WARRANTY OF ANY KIND, either express or implied. See the
%%   License for the specific language governing rights and limitations
%%   under the License.
%%
%%   The Original Code is RabbitMQ.
%%
%%   The Initial Developers of the Original Code are LShift Ltd.,
%%   Cohesive Financial Technologies LLC., and Rabbit Technologies Ltd.
%%
%%   Portions created by LShift Ltd., Cohesive Financial Technologies
%%   LLC., and Rabbit Technologies Ltd. are Copyright (C) 2007-2008
%%   LShift Ltd., Cohesive Financial Technologies LLC., and Rabbit
%%   Technologies Ltd.;
%%
%%   All Rights Reserved.
%%
%%   Contributor(s): ______________________________________.
%%

-module(rabbit_control).
-include("rabbit.hrl").

-export([start/0, stop/0, action/4]).

-record(params, {quiet, node, command, args}).

-define(RPC_TIMEOUT, 30000).

start() ->
    FullCommand = init:get_plain_arguments(),
    #params{quiet = Quiet, node = Node, command = Command, args = Args} = 
        parse_args(FullCommand, #params{quiet = false,
                                        node = rabbit_misc:localnode(rabbit)}),
    Inform = case Quiet of
                 true  -> fun(_Format, _Args1) -> ok end;
                 false -> fun(Format, Args1) ->
                                  io:format(Format ++ " ...~n", Args1)
                         end
             end,
    %% The reason we don't use a try/catch here is that rpc:call turns
    %% thrown errors into normal return values
    case catch action(Command, Node, Args, Inform) of
        ok ->
            case Quiet of
                true  -> ok;
                false -> io:format("...done.~n")
            end,
            init:stop();
        {'EXIT', {function_clause, [{?MODULE, action, _} | _]}} ->
            error("invalid command '~s'",
                  [lists:flatten(
                     rabbit_misc:intersperse(
                       " ", [atom_to_list(Command) | Args]))]),
            usage();
        {error, Reason} ->
            error("~p", [Reason]),
            halt(2);
        Other ->
            error("~p", [Other]),
            halt(2)
    end.

error(Format, Args) ->
<<<<<<< HEAD
    rabbit_misc:format_stderr("Error: " ++ Format ++"~n", Args).
=======
    io:format("Error: " ++ Format ++ "~n", Args).
>>>>>>> 3385d74c

parse_args(["-n", NodeS | Args], Params) ->
    Node = case lists:member($@, NodeS) of
               true  -> list_to_atom(NodeS);
               false -> rabbit_misc:localnode(list_to_atom(NodeS))
           end,
    parse_args(Args, Params#params{node = Node});
parse_args(["-q" | Args], Params) ->
    parse_args(Args, Params#params{quiet = true});
parse_args([Command | Args], Params) ->
    Params#params{command = list_to_atom(Command), args = Args};
parse_args([], _) ->
    usage().

stop() ->
    ok.

usage() ->
    io:format("Usage: rabbitmqctl [-q] [-n <node>] <command> [<arg> ...]

Available commands:

  stop      - stops the RabbitMQ application and halts the node
  stop_app  - stops the RabbitMQ application, leaving the node running
  start_app - starts the RabbitMQ application on an already-running node
  reset     - resets node to default configuration, deleting all data
  force_reset
  cluster <ClusterNode> ...
  status
  rotate_logs [Suffix]

  add_user        <UserName> <Password>
  delete_user     <UserName>
  change_password <UserName> <NewPassword>
  list_users

  add_vhost    <VHostPath>
  delete_vhost <VHostPath>
  list_vhosts

  map_user_vhost   <UserName> <VHostPath>
  unmap_user_vhost <UserName> <VHostPath>
  list_user_vhosts <UserName>
  list_vhost_users <VHostPath>

Quiet output mode is selected with the \"-q\" flag. Informational messages
are suppressed when quiet mode is in effect.

<node> should be the name of the master node of the RabbitMQ cluster. It
defaults to the node named \"rabbit\" on the local host. On a host named
\"server.example.com\", the master node will usually be rabbit@server (unless
NODENAME has been set to some non-default value at broker startup time). The
output of hostname -s is usually the correct suffix to use after the \"@\" sign.

"),
    halt(1).

action(stop, Node, [], Inform) ->
    Inform("Stopping and halting node ~p", [Node]),
    call(Node, {rabbit, stop_and_halt, []});

action(stop_app, Node, [], Inform) ->
    Inform("Stopping node ~p", [Node]),
    call(Node, {rabbit, stop, []});

action(start_app, Node, [], Inform) ->
    Inform("Starting node ~p", [Node]),
    call(Node, {rabbit, start, []});

action(reset, Node, [], Inform) ->
    Inform("Resetting node ~p", [Node]),
    call(Node, {rabbit_mnesia, reset, []});

action(force_reset, Node, [], Inform) ->
    Inform("Forcefully resetting node ~p", [Node]),
    call(Node, {rabbit_mnesia, force_reset, []});

action(cluster, Node, ClusterNodeSs, Inform) ->
    ClusterNodes = lists:map(fun list_to_atom/1, ClusterNodeSs),
    Inform("Clustering node ~p with ~p",
              [Node, ClusterNodes]),
    rpc_call(Node, rabbit_mnesia, cluster, [ClusterNodes]);

action(status, Node, [], Inform) ->
    Inform("Status of node ~p", [Node]),
    Res = call(Node, {rabbit, status, []}),
    io:format("~p~n", [Res]),
    ok;

action(rotate_logs, Node, [], Inform) ->
    Inform("Reopening logs for node ~p", [Node]),
    call(Node, {rabbit, rotate_logs, [""]});
action(rotate_logs, Node, Args = [Suffix], Inform) ->
    Inform("Rotating logs to files with suffix ~p", [Suffix]),
    call(Node, {rabbit, rotate_logs, Args});

action(add_user, Node, Args = [Username, _Password], Inform) ->
    Inform("Creating user ~p", [Username]),
    call(Node, {rabbit_access_control, add_user, Args});

action(delete_user, Node, Args = [_Username], Inform) ->
    Inform("Deleting user ~p", Args),
    call(Node, {rabbit_access_control, delete_user, Args});

action(change_password, Node, Args = [Username, _Newpassword], Inform) ->
    Inform("Changing password for user ~p", [Username]),
    call(Node, {rabbit_access_control, change_password, Args});

action(list_users, Node, [], Inform) ->
    Inform("Listing users", []),
    display_list(call(Node, {rabbit_access_control, list_users, []}));

action(add_vhost, Node, Args = [_VHostPath], Inform) ->
    Inform("Creating vhost ~p", Args),
    call(Node, {rabbit_access_control, add_vhost, Args});

action(delete_vhost, Node, Args = [_VHostPath], Inform) ->
    Inform("Deleting vhost ~p", Args),
    call(Node, {rabbit_access_control, delete_vhost, Args});

action(list_vhosts, Node, [], Inform) ->
    Inform("Listing vhosts", []),
    display_list(call(Node, {rabbit_access_control, list_vhosts, []}));

action(map_user_vhost, Node, Args = [_Username, _VHostPath], Inform) ->
    Inform("Mapping user ~p to vhost ~p", Args),
    call(Node, {rabbit_access_control, map_user_vhost, Args});

action(unmap_user_vhost, Node, Args = [_Username, _VHostPath], Inform) ->
    Inform("Unmapping user ~p from vhost ~p", Args),
    call(Node, {rabbit_access_control, unmap_user_vhost, Args});

action(list_user_vhosts, Node, Args = [_Username], Inform) ->
    Inform("Listing vhosts for user ~p", Args),
    display_list(call(Node, {rabbit_access_control, list_user_vhosts, Args}));

action(list_vhost_users, Node, Args = [_VHostPath], Inform) ->
    Inform("Listing users for vhosts ~p", Args),
    display_list(call(Node, {rabbit_access_control, list_vhost_users, Args})).

display_list(L) when is_list(L) ->
    lists:foreach(fun (I) ->
                          io:format("~s~n", [binary_to_list(I)])
                  end,
                  lists:sort(L)),
    ok;
display_list(Other) -> Other.

call(Node, {Mod, Fun, Args}) ->
    rpc_call(Node, Mod, Fun, lists:map(fun list_to_binary/1, Args)).

rpc_call(Node, Mod, Fun, Args) ->
    rpc:call(Node, Mod, Fun, Args, ?RPC_TIMEOUT).<|MERGE_RESOLUTION|>--- conflicted
+++ resolved
@@ -67,11 +67,7 @@
     end.
 
 error(Format, Args) ->
-<<<<<<< HEAD
-    rabbit_misc:format_stderr("Error: " ++ Format ++"~n", Args).
-=======
-    io:format("Error: " ++ Format ++ "~n", Args).
->>>>>>> 3385d74c
+    rabbit_misc:format_stderr("Error: " ++ Format ++ "~n", Args).
 
 parse_args(["-n", NodeS | Args], Params) ->
     Node = case lists:member($@, NodeS) of
