--- conflicted
+++ resolved
@@ -285,24 +285,11 @@
     throw({become, F(Deb, Buf, BufLen, State)});
 recvloop(Deb, Buf, BufLen, State = #v1{sock = Sock, recv_len = RecvLen})
   when BufLen < RecvLen ->
-<<<<<<< HEAD
     case rabbit_net:setopts(Sock, [{active, once}]) of
-        ok              -> mainloop(Deb, State#v1{pending_recv = true});
+        ok              -> mainloop(Deb, Buf, BufLen,
+                                    State#v1{pending_recv = true});
         {error, Reason} -> stop(Reason, State)
     end;
-recvloop(Deb, State = #v1{recv_len = RecvLen, buf = Buf, buf_len = BufLen}) ->
-    {Data, Rest} = split_binary(case Buf of
-                                    [B] -> B;
-                                    _   -> list_to_binary(lists:reverse(Buf))
-                                end, RecvLen),
-    recvloop(Deb, handle_input(State#v1.callback, Data,
-                               State#v1{buf = [Rest],
-                                        buf_len = BufLen - RecvLen})).
-
-mainloop(Deb, State = #v1{sock = Sock, buf = Buf, buf_len = BufLen}) ->
-=======
-    ok = rabbit_net:setopts(Sock, [{active, once}]),
-    mainloop(Deb, Buf, BufLen, State#v1{pending_recv = true});
 recvloop(Deb, [B], _BufLen, State) ->
     {Rest, State1} = handle_input(State#v1.callback, B, State),
     recvloop(Deb, [Rest], size(Rest), State1);
@@ -321,7 +308,6 @@
     binlist_split(Len - size(H), T, [H|Acc]).
 
 mainloop(Deb, Buf, BufLen, State = #v1{sock = Sock}) ->
->>>>>>> b47325e3
     case rabbit_net:recv(Sock) of
         {data, Data} ->
             recvloop(Deb, [Data | Buf], BufLen + size(Data),
