--- conflicted
+++ resolved
@@ -1877,13 +1877,8 @@
 
 with_fresh_variable_queue(Fun) ->
     ok = empty_test_queue(),
-<<<<<<< HEAD
-    VQ = rabbit_variable_queue:init(test_queue(), true, false,
+    VQ = rabbit_variable_queue:init(test_amqqueue(true), false,
                                     fun nop/2, fun nop/1),
-=======
-    VQ = rabbit_variable_queue:init(test_amqqueue(true), false,
-                                    fun nop/1, fun nop/1),
->>>>>>> fa6928fc
     S0 = rabbit_variable_queue:status(VQ),
     assert_props(S0, [{q1, 0}, {q2, 0},
                       {delta, {delta, undefined, 0, undefined}},
@@ -1985,7 +1980,7 @@
 
     %% drain
     {VQ8, AckTags} = variable_queue_fetch(Len, false, false, Len, VQ7),
-    VQ9 = rabbit_variable_queue:ack(AckTags, VQ8),
+    {_Guids, VQ9} = rabbit_variable_queue:ack(AckTags, VQ8),
     {empty, VQ10} = rabbit_variable_queue:fetch(true, VQ9),
 
     VQ10.
@@ -1995,7 +1990,7 @@
 publish_fetch_and_ack(N, Len, VQ0) ->
     VQ1 = variable_queue_publish(false, 1, VQ0),
     {{_Msg, false, AckTag, Len}, VQ2} = rabbit_variable_queue:fetch(true, VQ1),
-    VQ3 = rabbit_variable_queue:ack([AckTag], VQ2),
+    {_Guids, VQ3} = rabbit_variable_queue:ack([AckTag], VQ2),
     publish_fetch_and_ack(N-1, Len, VQ3).
 
 test_variable_queue_partial_segments_delta_thing(VQ0) ->
@@ -2029,7 +2024,7 @@
              {len, HalfSegment + 1}]),
     {VQ8, AckTags1} = variable_queue_fetch(HalfSegment + 1, true, false,
                                            HalfSegment + 1, VQ7),
-    VQ9 = rabbit_variable_queue:ack(AckTags ++ AckTags1, VQ8),
+    {_Guids, VQ9} = rabbit_variable_queue:ack(AckTags ++ AckTags1, VQ8),
     %% should be empty now
     {empty, VQ10} = rabbit_variable_queue:fetch(true, VQ9),
     VQ10.
@@ -2058,13 +2053,8 @@
     {VQ5, _AckTags1} = variable_queue_fetch(Count, false, false,
                                             Count, VQ4),
     _VQ6 = rabbit_variable_queue:terminate(VQ5),
-<<<<<<< HEAD
-    VQ7 = rabbit_variable_queue:init(test_queue(), true, true,
+    VQ7 = rabbit_variable_queue:init(test_amqqueue(true), true,
                                      fun nop/2, fun nop/1),
-=======
-    VQ7 = rabbit_variable_queue:init(test_amqqueue(true), true,
-                                     fun nop/1, fun nop/1),
->>>>>>> fa6928fc
     {{_Msg1, true, _AckTag1, Count1}, VQ8} =
         rabbit_variable_queue:fetch(true, VQ7),
     VQ9 = variable_queue_publish(false, 1, VQ8),
@@ -2081,13 +2071,8 @@
         rabbit_variable_queue:requeue(AckTags, fun(X) -> X end, VQ3),
     VQ5 = rabbit_variable_queue:idle_timeout(VQ4),
     _VQ6 = rabbit_variable_queue:terminate(VQ5),
-<<<<<<< HEAD
-    VQ7 = rabbit_variable_queue:init(test_queue(), true, true,
+    VQ7 = rabbit_variable_queue:init(test_amqqueue(true), true,
                                      fun nop/2, fun nop/1),
-=======
-    VQ7 = rabbit_variable_queue:init(test_amqqueue(true), true,
-                                     fun nop/1, fun nop/1),
->>>>>>> fa6928fc
     {empty, VQ8} = rabbit_variable_queue:fetch(false, VQ7),
     VQ8.
 
@@ -2118,13 +2103,8 @@
               {ok, CountMinusOne, {QName, QPid1, _AckTag, true, _Msg}} =
                   rabbit_amqqueue:basic_get(Q1, self(), false),
               exit(QPid1, shutdown),
-<<<<<<< HEAD
-              VQ1 = rabbit_variable_queue:init(QName, true, true,
+              VQ1 = rabbit_variable_queue:init(Q, true,
                                                fun nop/2, fun nop/1),
-=======
-              VQ1 = rabbit_variable_queue:init(Q, true,
-                                               fun nop/1, fun nop/1),
->>>>>>> fa6928fc
               {{_Msg1, true, _AckTag1, CountMinusOne}, VQ2} =
                   rabbit_variable_queue:fetch(true, VQ1),
               _VQ3 = rabbit_variable_queue:delete_and_terminate(VQ2),
