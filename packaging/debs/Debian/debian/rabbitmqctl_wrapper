--- conflicted
+++ resolved
@@ -10,9 +10,6 @@
 done
 
 cd /
-<<<<<<< HEAD
-su rabbitmq -s /bin/sh -c "/usr/lib/rabbitmq/bin/rabbitmqctl ${CMDLINE}"
-=======
 
 if [ `id -u` = 0 ] ; then
     su rabbitmq -s /bin/sh -c "/usr/lib/rabbitmq/bin/rabbitmqctl ${CMDLINE}"
@@ -21,4 +18,3 @@
     echo -e "\nOnly root should run rabbitmqctl\n"
     exit 1
 fi
->>>>>>> aa0f1d27
