--- conflicted
+++ resolved
@@ -25,17 +25,13 @@
 -type(message_properties_transformer() ::
         fun ((rabbit_types:message_properties())
              -> rabbit_types:message_properties())).
--type(async_callback() :: fun ((fun ((state()) -> state())) -> 'ok')).
--type(sync_callback() :: fun ((fun ((state()) -> state())) -> 'ok' | 'error')).
+-type(async_callback() :: fun ((atom(), fun ((atom(), state()) -> state())) -> 'ok')).
+-type(sync_callback() :: fun ((atom(), fun ((atom(), state()) -> state())) -> 'ok' | 'error')).
 
 -spec(start/1 :: ([rabbit_amqqueue:name()]) -> 'ok').
 -spec(stop/0 :: () -> 'ok').
-<<<<<<< HEAD
--spec(init/2 :: (rabbit_types:amqqueue(), attempt_recovery()) -> state()).
-=======
--spec(init/5 :: (rabbit_amqqueue:name(), is_durable(), attempt_recovery(),
+-spec(init/4 :: (rabbit_types:amqqueue(), attempt_recovery(),
                  async_callback(), sync_callback()) -> state()).
->>>>>>> f4faaa8b
 -spec(terminate/1 :: (state()) -> state()).
 -spec(delete_and_terminate/1 :: (state()) -> state()).
 -spec(purge/1 :: (state()) -> {purged_msg_count(), state()}).
@@ -74,7 +70,6 @@
 -spec(idle_timeout/1 :: (state()) -> state()).
 -spec(handle_pre_hibernate/1 :: (state()) -> state()).
 -spec(status/1 :: (state()) -> [{atom(), any()}]).
--spec(invoke/3 :: (atom(), fun ((A) -> A), state()) ->
-      {[rabbit_guid:guid()], state()}).
+-spec(invoke/3 :: (atom(), fun ((atom(), A) -> A), state()) -> state()).
 -spec(validate_message/2 :: (rabbit_types:basic_message(), state()) ->
                                  {'invalid' | 'valid', state()}).